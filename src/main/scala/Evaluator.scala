package semper
package silicon

import scala.collection.immutable.Stack
import com.weiglewilczek.slf4s.Logging
import sil.verifier.PartialVerificationError
import sil.verifier.errors.PreconditionInAppFalse
import sil.verifier.reasons.{DivisionByZero, ReceiverNull, NonPositivePermission}
import reporting.{LocalIfBranching, Bookkeeper, Evaluating, DefaultContext, LocalAndBranching,
    ImplBranching, IfBranching, LocalImplBranching, LocalOrBranching}
import interfaces.{Evaluator, Consumer, Producer, VerificationResult, Failure, Success}
import interfaces.state.{ChunkIdentifier, Store, Heap, PathConditions, State, StateFormatter, StateFactory,
    FieldChunk}
import interfaces.decider.Decider
import interfaces.reporting.{TraceView}
import semper.silicon.state._
import state.terms._
import state.terms.implicits._
import semper.silicon.heap.HeapManager
import semper.silicon.interfaces.Failure
import scala.Some
import semper.silicon.state.terms.False
import semper.silicon.state.terms.Eq
import semper.silicon.state.terms.SeqSingleton
import semper.silicon.state.terms.Div
import semper.silicon.state.terms.SeqNil
import semper.silicon.state.terms.WildcardPerm
import semper.silicon.state.terms.SeqRanged
import semper.silicon.state.FieldChunkIdentifier
import semper.silicon.state.terms.Quantification
import semper.silicon.state.terms.Mod
import semper.sil.verifier.reasons.NonPositivePermission
import semper.silicon.state.terms.DomainFApp
import semper.silicon.state.terms.*
import semper.silicon.state.PredicateChunkIdentifier
import semper.silicon.state.terms.FullPerm
import semper.silicon.state.terms.SingletonSet
import semper.silicon.state.terms.TermPerm
import semper.silicon.reporting.DefaultContext
import semper.silicon.interfaces.Success
import semper.silicon.state.terms.True
import semper.silicon.state.terms.IntLiteral
import semper.silicon.state.terms.Null
import semper.silicon.state.terms.FApp
import semper.silicon.state.terms.EmptySet
import semper.silicon.state.terms.NoPerm
import semper.sil.verifier.errors.PreconditionInAppFalse
import semper.silicon.state.terms.FractionPerm
import semper.sil.verifier.reasons.ReceiverNull
import semper.sil.verifier.reasons.DivisionByZero

trait DefaultEvaluator[
                       ST <: Store[ST],
                       H <: Heap[H],
                       PC <: PathConditions[PC],
											 S <: State[ST, H, S],
											 TV <: TraceView[TV, ST, H, S]]
		extends Evaluator[DefaultFractionalPermissions, ST, H, S, DefaultContext[ST, H, S], TV] with HasLocalState
		{ this: Logging with Consumer[DefaultFractionalPermissions, DirectChunk, ST, H, S, DefaultContext[ST, H, S], TV]
										with Producer[DefaultFractionalPermissions, ST, H, S, DefaultContext[ST, H, S], TV]
										with Brancher[ST, H, S, DefaultContext[ST, H, S], TV] =>

  private type C = DefaultContext[ST, H, S]
  private type P = DefaultFractionalPermissions

	protected val decider: Decider[P, ST, H, PC, S, C]
	import decider.{fresh, assume}

	protected val stateFactory: StateFactory[ST, H, S]
	import stateFactory._

	protected val symbolConverter: SymbolConvert
	import symbolConverter.toSort

	protected val chunkFinder: ChunkFinder[P, ST, H, S, C, TV]
	import chunkFinder.withChunk

  protected val stateUtils: StateUtils[ST, H, PC, S, C]

	protected val stateFormatter: StateFormatter[ST, H, S, String]
	protected val config: Config
	protected val bookkeeper: Bookkeeper

  protected val heapManager: HeapManager[ST, H, PC, S, C, TV]


	private var fappCache: Map[Term, Set[Term]] = Map()
	private var fappCacheFrames: Stack[Map[Term, Set[Term]]] = Stack()

	def evals(σ: S, es: Seq[ast.Expression], pve: PartialVerificationError, c: C, tv: TV)
			     (Q: (List[Term], C) => VerificationResult)
           : VerificationResult =

		evals2(σ, es, Nil, pve, c, tv)((ts, c1) =>
			Q(ts, c1))

	def evalp(σ: S, p: ast.Expression, pve: PartialVerificationError, c: C, tv: TV)
			     (Q: (P, C) => VerificationResult)
           : VerificationResult = {

    eval(σ, p, pve, c, tv)((tp, c1) => tp match {
      case fp: DefaultFractionalPermissions => Q(fp, c1)
      case _ => Q(TermPerm(tp), c1)})
  }

	private def evals2(σ: S,
                     es: Seq[ast.Expression],
                     ts: List[Term],
                     pve: PartialVerificationError,
                     c: C,
                     tv: TV)
                    (Q: (List[Term], C) => VerificationResult)
                    : VerificationResult = {

		if (es.isEmpty)
			Q(ts.reverse, c)
		else
			eval(σ, es.head, pve, c, tv)((t, c1) =>
				evals2(σ, es.tail, t :: ts, pve, c1, tv)(Q))
	}

	def eval(σ: S, e: ast.Expression, pve: PartialVerificationError, c: C, tv: TV)
          (Q: (Term, C) => VerificationResult)
          : VerificationResult = {

		eval2(σ, e, pve, c, tv)((t, c1) =>
			Q(t, c1))
  }

  protected def eval2(σ: S, e: ast.Expression, pve: PartialVerificationError, c: C, tv: TV)
                     (Q: (Term, C) => VerificationResult)
                     : VerificationResult = {

    val tv1 = tv.stepInto(c, Evaluating[ST, H, S](σ, e))

    internalEval(σ, e, pve, c, tv1)((t, c1) => {
      tv1.currentStep.σPost = σ
      Q(t, c1)
    })
  }

	/* Attention: Only use eval(σ, e, m, c, tv)(Q) inside of internalEval, because
	 *   - eval adds an "Evaluating" operation to the context
	 *   - eval sets the source node of the resulting term
	 */
	private def internalEval(σ: S, e: ast.Expression, pve: PartialVerificationError, c: C, tv: TV)
                          (Q: (Term, C) => VerificationResult)
                          : VerificationResult = {

		/* For debugging only */
		e match {
			case  _: ast.True | _: ast.False | _: ast.NullLiteral | _: ast.IntegerLiteral | _: ast.FullPerm | _: ast.NoPerm
          | _: ast.Variable | _: ast.WildcardPerm | _: ast.FractionalPerm | _: ast.ResultLiteral
          | _: ast.WildcardPerm | _: ast.FieldAccess =>

			case _ =>
				logger.debug("\nEVALUATING " + e)
				logger.debug(stateFormatter.format(σ))
        decider.prover.logComment(s"[eval] $e")
		}

    //println(e)
    //println(e.getClass)

    /* Since commit 0cf1f26, evaluating unfoldings is a local operation, and it
     * might be tempting to think that we don't need to locally evaluate
     * Implies and Ite anymore. However, that is not true, because not all of
     * them occur in the context of an unfolding. They can also occur in a
     * pre/postcondition such as 'requires b1 ==> b2', in which case Silicon
     * still shouldn't branch.
     */

    val resultTerm = e match {
      case ast.True() => Q(True(), c)
      case ast.False() => Q(False(), c)

      case ast.NullLiteral() => Q(Null(), c)
      case ast.IntegerLiteral(bigval) => Q(IntLiteral(bigval), c)

      case ast.Equals(e0, e1) => evalBinOp(σ, e0, e1, Eq, pve, c, tv)(Q)
      case ast.Unequals(e0, e1) => evalBinOp(σ, e0, e1, (p0: Term, p1: Term) => Not(Eq(p0, p1)), pve, c, tv)(Q)

      case v: ast.Variable => {
        Q(σ.γ(v), c)
      }

      case _: ast.FullPerm => Q(FullPerm(), c)
      case _: ast.NoPerm => Q(NoPerm(), c)

      case ast.FractionalPerm(e0, e1) =>
        evalPermOp(σ, e0, e1, (t0, t1) => FractionPerm(t0, t1), pve, c, tv)((tFP, c1) =>
          failIfDivByZero(tFP, e1, tFP.d, TermPerm(0), pve, c1, tv)(Q))

      case _: ast.WildcardPerm =>
        val (tVar, tConstraints) = stateUtils.freshARP()
        assume(tConstraints)
        Q(WildcardPerm(tVar), c)

      case _: ast.EpsilonPerm =>
        sys.error(s"Found unexpected expression $e (${e.getClass.getName}})")
//        Q(EpsilonPerm(), c)

      case ast.CurrentPerm(locacc) =>
        withChunkIdentifier(σ, locacc, true, pve, c, tv)((id, c1) =>
          decider.getChunk[DirectChunk](σ.h, id) match {
            case Some(ch) => Q(ch.perm, c1)
            case None => Q(NoPerm(), c1)
          })

      case fa: ast.FieldAccess =>  {
        // TODO: should not be needed - migrate all value lookups into heapmanager
        val hasCondChunks = σ.h.values exists {case ch:DirectConditionalChunk => true case _ => false}

        if (hasCondChunks) {
          eval(σ, fa.rcv, pve, c, tv)((tRcvr, c1) =>
            heapManager.getValue(σ.h, tRcvr, fa.field, null, pve, fa, c, tv) ((t) => Q(t, c1))
          )
        } else {
          withChunkIdentifier(σ, fa, true, pve, c, tv)((id, c1) =>
            withChunk[FieldChunk](σ.h, id, fa, pve, c1, tv)(ch =>
              Q(ch.value, c1)))
        }
      }

      case ast.Not(e0) =>
        eval(σ, e0, pve, c, tv)((t0, c1) =>
          Q(Not(t0), c1))

      case ast.IntNeg(e0) =>
        eval(σ, e0, pve, c, tv)((t0, c1) =>
          Q(Minus(0, t0), c1))

      case ast.Old(e0) => eval(σ \ σ.g, e0, pve, c, tv)(Q)

      /* Strict evaluation of AND */
      case ast.And(e0, e1) if config.disableShortCircuitingEvaluations() =>
        evalBinOp(σ, e0, e1, And, pve, c, tv)(Q)

      /* Short-circuiting evaluation of AND */
      case ast.And(e0, e1) =>
        /* TODO: It should no longer be possible to accumulate local results, because
         *       all branching constructs are locally evaluated themselves.
         *       Hence, implement evaluation of AND similar to that of OR.
         *       Try to reuse code!
         */
        println("Evaluating And")
        decider.prover.logComment("Evaluating And")
        var πPre: Set[Term] = Set()
        var t0: Option[Term] = None
        var localResults: List[LocalEvaluationResult] = Nil

        eval(σ, e0, pve, c, tv)((_t0, c1) => {
          assert(t0.isEmpty || t0.get == _t0, s"Unexpected difference: $t0 vs ${_t0}")

          t0 = Some(_t0)
          πPre = decider.π

          decider.pushScope()
          /* TODO: Add a branch-function that only takes a true-continuation.
          *       Give it a more appropriate name, one that expresses
          *       that it is more a continue-if-no-contradiction thing.
          */
          val r =
            branchLocally(t0.get, c1, tv, LocalAndBranching(e0, t0.get),
              (c2: C, tv1: TV) =>
                eval(σ, e1, pve, c2, tv1)((_t1, c3) => {
                  localResults ::= LocalEvaluationResult(guards, _t1, decider.π -- (πPre + t0.get))
                  Success[C, ST, H, S](c3)}),
              (c2: C, tv1: TV) => Success[C, ST, H, S](c2))

          decider.popScope()

          r && {
            val (t1: Term, tAux: Set[Term]) = combine(localResults)
            assume(tAux)
            println("End Evaluating And")
            decider.prover.logComment("End Evaluating And")

            Q(And(t0.get, t1), c1)}})

      /* Strict evaluation of OR */
      case ast.Or(e0, e1) if config.disableShortCircuitingEvaluations() =>
        evalBinOp(σ, e0, e1, Or, pve, c, tv)(Q)

      /* Short-circuiting evaluation of OR */
      case ast.Or(e0, e1) =>
        /* Evaluating the disjuncts should never non-locally branch, because
         *   1. OR may not contain any access predicates, and consequently no impure conditionals
         *   2. OR may contain an unfolding, but it will be evaluated locally, thus any
         *      potential branching should not be witnessed by the evaluation of OR.
         * It should therefore not be necessary to accumulate local evaluation results, or to
         * consider the brancher guards.
         */
        var πPre: Set[Term] = Set()
        var t0: Option[Term] = None
        var t1: Option[Term] = None
        var πt1: Set[Term] = Set()

        eval(σ, e0, pve, c, tv)((_t0, c1) => {
          assert(t0.isEmpty, s"Unexpected branching occurred while locally evaluating $e0")
          t0 = Some(_t0)
          πPre = decider.π

          decider.pushScope()
          /* TODO: See comment to short-circuiting evaluation of AND */
          val t0Neg = Not(t0.get)
          val r =
            branchLocally(t0Neg, c1, tv, LocalOrBranching(e0, t0Neg),
              (c2: C, tv1: TV) =>
                eval(σ, e1, pve, c2, tv1)((_t1, c3) => {
                  assert(t1.isEmpty, s"Unexpected branching occurred while locally evaluating $e1")
                  t1 = Some(_t1)
                  πt1 = decider.π -- (πPre + t0Neg) /* Removing t0Neg from πt1 is crucial! */
                  Success[C, ST, H, S](c3)}),
              (c2: C, tv1: TV) => Success[C, ST, H, S](c2))
          decider.popScope()

          r && {
            val tAux = state.terms.utils.BigAnd(πt1)
            val tOr = Or(t0.get, t1.getOrElse(True()))
            assume(tAux)
            Q(tOr, c1)}})

      case _: ast.Implies if config.disableLocalEvaluations() => nonLocalEval(σ, e, pve, c, tv)(Q)

      case impl @ ast.Implies(e0, e1) =>
        /* - Problem with Implies(e0, e1) is that simply evaluating e1 after e0
         *   fails if e0 establishes a precondition of e1
         * - Hence we have to assume e0 when evaluating e1, but revoke that
         *   assumption afterwards
         * - We also have to keep track of all path conditions that result from
         *   the evaluation of e0 and e1
         */

        val πPre: Set[Term] = decider.π
          /* Initial set of path conditions */

        var πIf: Set[Term] = Set()
          /* Path conditions assumed while evaluating the antecedent */
        var tEvaluatedIf: Term = False()
          /* The term the antecedent actually evaluates too. */

        var localResults: List[LocalEvaluationResult] = Nil

        decider.pushScope()
        val r =
          eval(σ, e0, pve, c, tv)((t0, c1) => {
            val πDiff = decider.π -- πPre

            assert(tEvaluatedIf == False() || tEvaluatedIf == t0, s"Unexpected difference: $tEvaluatedIf vs $t0")
            assert(πIf.isEmpty || πIf == πDiff, s"Unexpected difference: $πIf vs $πDiff")

            πIf = πDiff
            tEvaluatedIf = t0

            branchLocally(t0, c1, tv, LocalImplBranching[ST, H, S](e0, t0),
              (c2: C, tv1: TV) =>
                eval(σ, e1, pve, c2, tv1)((t1, c3) => {
                  localResults ::= LocalEvaluationResult(guards, t1, decider.π -- (πPre ++ πIf + tEvaluatedIf))
                  Success[C, ST, H, S](c3)}),
              (c2: C, _) => Success[C, ST, H, S](c2))})

        decider.popScope()

        r && {
          /* The additional path conditions gained while evaluating the
           * antecedent can be assumed in any case.
           * If the antecedent holds, then the additional path conditions
           * related to the consequent can also be assumed.
           */

          val (tActualThen: Term, tAuxThen: Set[Term]) = combine(localResults)
          val tAuxIf = state.terms.utils.BigAnd(πIf)

          val tImplies = Implies(tEvaluatedIf, tActualThen)
          val tAuxImplies = Implies(tEvaluatedIf, state.terms.utils.BigAnd(tAuxThen))

          assume(Set(tAuxIf, tAuxImplies))
          Q(tImplies, c)
        }

      case _: ast.Ite if config.disableLocalEvaluations() => nonLocalEval(σ, e, pve, c, tv)(Q)

      case ite @ ast.Ite(e0, e1, e2) =>
        val πPre: Set[Term] = decider.π
        var πIf: Option[Set[Term]] = None
        var tActualIf: Option[Term] = None

        var localResultsThen: List[LocalEvaluationResult] = Nil
        var localResultsElse: List[LocalEvaluationResult] = Nil

        decider.pushScope()

        val r =
          eval(σ, e0, pve, c, tv)((t0, c1) => {
            val πDiff = decider.π -- πPre

            assert(tActualIf.isEmpty || tActualIf.get == t0, s"Unexpected difference: $tActualIf vs $t0")
            assert(πIf.isEmpty || πIf.get == πDiff, s"Unexpected difference: $πIf vs $πDiff")

            πIf = Some(πDiff)
            tActualIf = Some(t0)

            branchLocally(t0, c1, tv, LocalIfBranching[ST, H, S](e0, t0),
              (c2: C, tv1: TV) => {
                eval(σ, e1, pve, c2, tv1)((t1, c3) => {
                  localResultsThen ::= LocalEvaluationResult(guards, t1, decider.π -- (πPre ++ πIf.get + t0))
                  Success[C, ST, H, S](c3)})},

              (c2: C, tv1: TV) => {
                eval(σ, e2, pve, c2, tv1)((t2, c3) => {
                  localResultsElse ::= LocalEvaluationResult(guards, t2, decider.π -- (πPre ++ πIf.get + Not(t0)))
                  Success[C, ST, H, S](c3)})})})

        decider.popScope()

        r && {
          /* Conjunct all auxiliary terms (sort: bool). */
          val tAuxIf: Term = state.terms.utils.BigAnd(πIf.getOrElse(Set(False())))

          val tActualThenVar = fresh("actualThen", toSort(e1.typ))
          val tActualElseVar = fresh("actualElse", toSort(e2.typ))

          /* TODO: Does it increase prover performance if the actualXXXVar terms include tActualIf in the
           *       antecedent of the implication? I.e. 'guard && tActualIf ==> actualResult'? */
          val (tActualThen: Term, tAuxThen: Set[Term]) = combine(localResultsThen, tActualThenVar === _)
          val (tActualElse: Term, tAuxElse: Set[Term]) = combine(localResultsElse, tActualElseVar === _)

          /* Ite with auxiliary terms */
          val tAuxIte = Ite(tActualIf.getOrElse(False()),
                            state.terms.utils.BigAnd(tAuxThen),
                            state.terms.utils.BigAnd(tAuxElse))

          /* Ite with the actual results of the evaluation */
          val tActualIte =
            Ite(tActualIf.getOrElse(False()),
                if (localResultsThen.nonEmpty) tActualThenVar else fresh("$deadThen", toSort(e1.typ)),
                if (localResultsElse.nonEmpty) tActualElseVar else fresh("$deadElse", toSort(e2.typ)))

          val actualTerms = And(tActualThen, tActualElse)

          assume(Set(tAuxIf, tAuxIte, actualTerms))
          Q(tActualIte, c)
        }

      /* Integers */

      case ast.IntPlus(e0, e1) =>
        evalBinOp(σ, e0, e1, Plus, pve, c, tv)(Q)

      case ast.IntMinus(e0, e1) =>
        evalBinOp(σ, e0, e1, Minus, pve, c, tv)(Q)

      case ast.IntTimes(e0, e1) =>
        evalBinOp(σ, e0, e1, Times, pve, c, tv)(Q)

      case ast.IntDiv(e0, e1) =>
        evalBinOp(σ, e0, e1, Div, pve, c, tv)((tDiv, c1) =>
          failIfDivByZero(tDiv, e1, tDiv.p1, 0, pve, c1, tv)(Q))

      case ast.IntMod(e0, e1) =>
        evalBinOp(σ, e0, e1, Mod, pve, c, tv)((tMod, c1) =>
          failIfDivByZero(tMod, e1, tMod.p1, 0, pve, c1, tv)(Q))

      case ast.IntLE(e0, e1) =>
        evalBinOp(σ, e0, e1, AtMost, pve, c, tv)(Q)

      case ast.IntLT(e0, e1) =>
        evalBinOp(σ, e0, e1, Less, pve, c, tv)(Q)

      case ast.IntGE(e0, e1) =>
        evalBinOp(σ, e0, e1, AtLeast, pve, c, tv)(Q)

      case ast.IntGT(e0, e1) =>
        evalBinOp(σ, e0, e1, Greater, pve, c, tv)(Q)

      /* Permissions */

      case ast.PermPlus(e0, e1) =>
        evalPermOp(σ, e0, e1, (t0, t1) => t0 + t1, pve, c, tv)(Q)

      case ast.PermMinus(e0, e1) =>
        evalPermOp(σ, e0, e1, (t0, t1) => t0 - t1, pve, c, tv)(Q)

      case ast.PermTimes(e0, e1) =>
        evalPermOp(σ, e0, e1, (t0, t1) => t0 * t1, pve, c, tv)(Q)

      case ast.IntPermTimes(e0, e1) =>
        eval(σ, e0, pve, c, tv)((t0, c1) =>
          evalp(σ, e1, pve, c1, tv)((t1, c2) =>
            Q(IntPermTimes(t0, t1), c2)))

      case ast.PermLE(e0, e1) =>
        evalBinOp(σ, e0, e1, AtMost, pve, c, tv)(Q)

      case ast.PermLT(e0, e1) =>
        evalBinOp(σ, e0, e1, Less, pve, c, tv)(Q)

      case ast.PermGE(e0, e1) =>
        evalBinOp(σ, e0, e1, AtLeast, pve, c, tv)(Q)

      case ast.PermGT(e0, e1) =>
        evalBinOp(σ, e0, e1, Greater, pve, c, tv)(Q)

      /* Others */

      /* Domains not handled directly */
      case dfa @ ast.DomainFuncApp(func, eArgs, _) =>
        evals(σ, eArgs, pve, c, tv)((tArgs, c1) => {
          val inSorts = tArgs map (_.sort)
          val outSort = toSort(dfa.typ)
          val fi = symbolConverter.toFunction(func, inSorts :+ outSort)
          Q(DomainFApp(fi, tArgs), c1)})

      /* TODO: Implement a non-local evaluation of quantifiers. */

      case quant: ast.Quantified =>
        val body = quant.exp
        val vars = quant.variables map (_.localVar)

        val tQuantOp = quant match {
          case _: ast.Forall => Forall
          case _: ast.Exists => Exists
        }

        /* Why so cumbersome? Why not simply eval(..., tBody => Q(..., tBody))?
         *  - Assume we have a quantification forall x: int :: x > 0 ==> f(x) > 0
         *  - Evaluating the body yields a term Implies(lhs, rhs) which will be
         *    used as the body if the Quantification term
         *  - The evaluation also yields additional path conditions, for example
         *    the relation between the function application and the evaluated
         *    function body, e.g. f(x) == 2x
         *  - These are not returned but added to the path conditions during they
         *    evaluation of the function application
         *  - However, we need them to occur inside the quantification, not
         *    outside of it, because assumptions outside of the quantification
         *    will not be considered even if the quantified variable occurs in
         *    them due to the scope of the quantified variables
         *  - We thus have to determine these additional path conditions
         *    to be able to include them in the quantification
         *
         * ATTENTION The current implementation unfortunately disallows branching
         * evaluations!
         * Consider e.g. e0 ==> e1 which could be evaluated by
         * branching over e0, returning once t0 ==> t1 and once ¬t0 ==> true.
         * However, the second branch's result overwrites the first branch's
         * result when being assigned to tActualBody. Hence, only the second
         * branch is asserted which always succeeds.
         *
         * A possible solution would be to make tActualBody and πPost lists and
         * to eventually invoke Q with a list of conjuncted quantifications.
         */

        val πPre: Set[Term] = decider.π
        var localResults: List[LocalEvaluationResult] = Nil

        decider.pushScope()

        val tVars = vars map (v => fresh(v.name, toSort(v.typ)))
        val γVars = Γ(vars zip tVars)

        val r =
          eval(σ \+ γVars, body, pve, c, tv)((tBody, c1) => {
            localResults ::= LocalEvaluationResult(guards, tBody, decider.π -- πPre)

            /* We could call Q directly instead of returning Success, but in
             * that case the path conditions πDelta would also be outside of
             * the quantification. Since they are not needed outside of the
             * quantification we go the extra mile to get ride of them in order
             * to not pollute the path conditions.
             *
             * Actually, only path conditions in which the quantified variable
             * occurs are waste, others, especially $combine-terms, are actually
             * of interest and should be in the path conditions to avoid the
             * 'fapp-requires-separating-conjunction-fresh-snapshots' problem,
             * which is currently overcome by caching fapp-terms.
             */
            Success[C, ST, H, S](c1)})

        decider.prover.logComment(s"END EVAL QUANT $quant")
        decider.popScope()

        r && {
          val (tActual: Term, tAux: Set[Term]) = combine(localResults)
          val tQuantAux = Quantification(tQuantOp, tVars, state.terms.utils.BigAnd(tAux))
          val tQuant = Quantification(tQuantOp, tVars, tActual)
          assume(tQuantAux)
          Q(tQuant, c)}

      case fapp @ ast.FuncApp(func, eArgs) =>
        println("evaluating " + func.name)
        val err = PreconditionInAppFalse(fapp)

        evals2(σ, eArgs, Nil, pve, c, tv)((tArgs, c2) => {
          bookkeeper.functionApplications += 1
          val insγ = Γ(func.formalArgs.map(_.localVar).zip(tArgs))
          val σ2 = σ \ insγ
          val pre = ast.utils.BigAnd(func.pres)
          consume(σ2, FullPerm(), pre, err, c2, tv)((_, s, _, c3) => {
            println("consumed the preconditions")
            val tFA = FApp(symbolConverter.toFunction(func), s.convert(sorts.Snap), tArgs)
            if (fappCache.contains(tFA)) {
              logger.debug("[Eval(FApp)] Took cache entry for " + fapp)
              val piFB = fappCache(tFA)
              assume(piFB)
              Q(tFA, c3)
            } else {
              val σ3 = σ2 \+ (func.result, tFA)
              /* Break recursive cycles */
              if (c3.cycles(func) < config.unrollFunctions()) {
                val c3a = c3.incCycleCounter(func)
                val πPre = decider.π
                val post = ast.utils.BigAnd(func.posts)
<<<<<<< HEAD
                bookkeeper.functionBodyEvaluations += 1
                eval(σ3, func.exp, pve, c3a, tv)((tFB, c4) =>
                  eval(σ3, post, pve, c4, tv)((tPost, c5) => {
                    val c5a = c5.decCycleCounter(func)
                    val tFAEqFB = Implies(state.terms.utils.BigAnd(guards), tFA === tFB)
                    if (config.cacheFunctionApplications())
                      fappCache += (tFA -> (decider.π -- πPre + tFAEqFB + tPost))
                    assume(Set(tFAEqFB, tPost))
                    Q(tFA, c5a)
                  }))

=======
                if (true) {
                  bookkeeper.functionBodyEvaluations += 1
                  eval(σ3, func.exp, pve, c3a, tv)((tFB, c4) =>
                    eval(σ3, post, pve, c4, tv)((tPost, c5) => {
                      val c5a = c5.decCycleCounter(func)
                      val tFAEqFB = Implies(state.terms.utils.BigAnd(guards), tFA === tFB)
                      if (!config.disableFunctionApplicationCaching())
                        fappCache += (tFA -> (decider.π -- πPre + tFAEqFB + tPost))
                      assume(Set(tFAEqFB, tPost))
                      Q(tFA, c5a)}))
                } else {
                  /* Function body is invisible, use postcondition instead */
                    eval(σ3, post, pve, c3a, tv)((tPost, c4) => {
                      val c4a = c4.decCycleCounter(func)
                      if (!config.disableFunctionApplicationCaching())
                        fappCache += (tFA -> (decider.π -- πPre + tPost))
                      assume(tPost)
                      Q(tFA, c4a)})}
>>>>>>> 7f5a172d
              } else {
                /* Unfolded the function often enough already. We still need to
                 * evaluate the postcondition, though, because Z3 might
                 * otherwise not know enough about the recursive call.
                 * For example, that the length of a list is always positive.
                 */
                val post = ast.utils.BigAnd(func.posts)

                /* TODO: Probably doesn't detect mutual recursion. */
                val badPostcondition =
                  post existsDefined {
                    case ast.FuncApp(someFunc, _) if func.name == someFunc.name =>
                  }

                if (badPostcondition)
                  sys.error(  "Silicon cannot handle function postconditions that mention the function itself. "
                            + "Try to replace the function application by 'result', if possible.")

                val πPre = decider.π
                eval(σ3, post, pve, c3, tv)((tPost, c4) => {
                  if (!config.disableFunctionApplicationCaching())
                    fappCache += (tFA -> (decider.π -- πPre + tPost))
                  assume(tPost)
                  Q(tFA, c4)})}}})})

      case _: ast.Unfolding if config.disableLocalEvaluations() => nonLocalEval(σ, e, pve, c, tv)(Q)

      case ast.Unfolding(
                acc @ ast.PredicateAccessPredicate(ast.PredicateAccess(eArgs, predicate), ePerm),
                eIn) =>
        println("Unfolding " + acc.loc.predicate.name)
        /* Unfolding only has a temporary effect on the current heap because
         * the resulting heap is not forwarded to the final continuation.
         */
        var πPre: Set[Term] = Set()
        var tPerm: Option[Term] = None
        var localResults: List[LocalEvaluationResult] = Nil

        if (c.cycles(predicate) < 2 * config.unrollFunctions()) {
          val c0a = c.incCycleCounter(predicate)

          val r =
            evalp(σ, ePerm, pve, c0a, tv)((_tPerm, c1) => {
              assert(tPerm.isEmpty || tPerm.get == _tPerm, s"Unexpected difference: $tPerm vs ${_tPerm}")
              tPerm = Some(_tPerm)
              πPre = decider.π
              if (decider.isPositive(_tPerm))
                evals(σ, eArgs, pve, c1, tv)((tArgs, c2) =>
                  consume(σ, FullPerm(), acc, pve, c2, tv)((σ1, snap, _, c3) => {
                    val insγ = Γ(predicate.formalArgs map (_.localVar) zip tArgs)
                    produce(σ1 \ insγ, s => snap.convert(s), _tPerm, predicate.body, pve, c3, tv)((σ2, c4) => {
                      val c4a = c4.decCycleCounter(predicate)
                      val σ3 = σ2 \ (g = σ.g, γ = σ.γ)
                      eval(σ3, eIn, pve, c4a, tv)((tIn, c5) => {
                        localResults ::= LocalEvaluationResult(guards, tIn, decider.π -- πPre)
                        Success[C, ST, H, S](c3)})})}))
              else
                Failure[C, ST, H, S, TV](pve dueTo NonPositivePermission(ePerm), c1, tv)})

          r && {
            val tActualInVar = fresh("actualIn", toSort(eIn.typ))
            val (tActualIn: Term, tAuxIn: Set[Term]) = combine(localResults, tActualInVar === _)
              /* TODO: See comment about performance in case ast.Ite */
            decider.prover.logComment("assuming in unfolding... " + acc.loc.predicate.name)
            assume(tAuxIn + tActualIn)
            println("Done unfolding " + acc.loc.predicate.name)
            Q(tActualInVar, c)
          }
        } else
          sys.error("Recursion that does not go through a function, e.g., a predicate such as " +
            "P {... && next != null ==> unfolding next.P in e} is currently not " +
            "supported in Syxc. It should be  possible to wrap 'unfolding next.P in e' " +
            "in a function, which is then invoked from the predicate body.\n" +
            "Offending node: " + e)

      /* Sequences */

      case sil.ast.SeqContains(e0, e1) => evalBinOp(σ, e1, e0, SeqIn, pve, c, tv)(Q)
        /* Note the reversed order of the arguments! */

      case sil.ast.SeqAppend(e0, e1) => evalBinOp(σ, e0, e1, SeqAppend, pve, c, tv)(Q)
      case sil.ast.SeqDrop(e0, e1) => evalBinOp(σ, e0, e1, SeqDrop, pve, c, tv)(Q)
      case sil.ast.SeqTake(e0, e1) => evalBinOp(σ, e0, e1, SeqTake, pve, c, tv)(Q)
      case sil.ast.SeqIndex(e0, e1) => evalBinOp(σ, e0, e1, SeqAt, pve, c, tv)(Q)
      case sil.ast.SeqLength(e) => eval(σ, e, pve, c, tv)((t0, c1) => Q(SeqLength(t0), c1))
      case sil.ast.EmptySeq(typ) => Q(SeqNil(toSort(typ)), c)
      case sil.ast.RangeSeq(e0, e1) => evalBinOp(σ, e0, e1, SeqRanged, pve, c, tv)(Q)

      case sil.ast.SeqUpdate(e0, e1, e2) =>
        evals2(σ, List(e0, e1, e2), Nil, pve, c, tv)((ts, c1) =>
          Q(SeqUpdate(ts(0), ts(1), ts(2)), c1))

      case sil.ast.ExplicitSeq(es) =>
        evals2(σ, es.reverse, Nil, pve, c, tv)((tEs, c1) => {
          val tSeq =
            tEs.tail.foldLeft[SeqTerm](SeqSingleton(tEs.head))((tSeq, te) =>
              SeqAppend(SeqSingleton(te), tSeq))
          assume(SeqLength(tSeq) === IntLiteral(es.size))
          Q(tSeq, c1)})

      /* Sets and multisets */

      case sil.ast.EmptySet(typ) => Q(EmptySet(toSort(typ)), c)

      case sil.ast.ExplicitSet(es) =>
        evals2(σ, es, Nil, pve, c, tv)((tEs, c1) => {
          val tSet =
            tEs.tail.foldLeft[SetTerm](SingletonSet(tEs.head))((tSet, te) =>
              SetAdd(tSet, te))
          Q(tSet, c1)})

      case sil.ast.AnySetUnion(e0, e1) => e.typ match {
        case _: ast.types.Set => evalBinOp(σ, e0, e1, SetUnion, pve, c, tv)(Q)
        case _: ast.types.Multiset => evalBinOp(σ, e0, e1, MultisetUnion, pve, c, tv)(Q)
        case _ => sys.error("Expected a (multi)set-typed expression but found %s (%s) of sort %s"
                            .format(e, e.getClass.getName, e.typ))
      }

      case sil.ast.AnySetIntersection(e0, e1) => e.typ match {
        case _: ast.types.Set => evalBinOp(σ, e0, e1, SetIntersection, pve, c, tv)(Q)
        case _: ast.types.Multiset => evalBinOp(σ, e0, e1, MultisetIntersection, pve, c, tv)(Q)
        case _ => sys.error("Expected a (multi)set-typed expression but found %s (%s) of sort %s"
                            .format(e, e.getClass.getName, e.typ))
      }

      case sil.ast.AnySetSubset(e0, e1) => e0.typ match {
        case _: ast.types.Set => evalBinOp(σ, e0, e1, SetSubset, pve, c, tv)(Q)
        case _: ast.types.Multiset => evalBinOp(σ, e0, e1, MultisetSubset, pve, c, tv)(Q)
        case _ => sys.error("Expected a (multi)set-typed expression but found %s (%s) of sort %s"
                            .format(e, e.getClass.getName, e.typ))
      }

      case sil.ast.AnySetMinus(e0, e1) => e.typ match {
        case _: ast.types.Set => evalBinOp(σ, e0, e1, SetDifference, pve, c, tv)(Q)
        case _: ast.types.Multiset => evalBinOp(σ, e0, e1, SetDifference, pve, c, tv)(Q)
        case _ => sys.error("Expected a (multi)set-typed expression but found %s (%s) of sort %s"
                            .format(e, e.getClass.getName, e.typ))
      }

      case sil.ast.AnySetContains(e0, e1) => e1.typ match {
        case _: ast.types.Set => evalBinOp(σ, e0, e1, SetIn, pve, c, tv)(Q)
        case _: ast.types.Multiset => evalBinOp(σ, e0, e1, MultisetIn, pve, c, tv)(Q)
        case _ => sys.error("Expected a (multi)set-typed expression but found %s (%s) of sort %s"
                            .format(e, e.getClass.getName, e.typ))
      }

      case sil.ast.AnySetCardinality(e0) => e0.typ match {
        case _: ast.types.Set => eval(σ, e0, pve, c, tv)((t0, c1) => Q(SetCardinality(t0), c1))
        case _: ast.types.Multiset => eval(σ, e0, pve, c, tv)((t0, c1) => Q(MultisetCardinality(t0), c1))
        case _ => sys.error("Expected a (multi)set-typed expression but found %s (%s) of type %s"
                            .format(e0, e0.getClass.getName, e0.typ))
      }
		}

    resultTerm
	}

  /* The non-local evaluations are only intended for benchmarking and
   * debugging reasons, because they can result in incompletenesses.
   */
  private def nonLocalEval(σ: S, e: ast.Expression, pve: PartialVerificationError, c: C, tv: TV)
                          (Q: (Term, C) => VerificationResult)
                          : VerificationResult = {

    assert(config.disableLocalEvaluations(),
           "Unexpected call to performNonLocalEvaluation since config.localEvaluations is true.")

    e match {
      case ast.Implies(e0, e1) =>
        eval(σ, e0, pve, c, tv)((t0, c1) =>
          branch(t0, c1, tv, ImplBranching[ST, H, S](e0, t0),
            (c2: C, tv1: TV) => eval(σ, e1, pve, c2, tv1)(Q),
            (c2: C, tv1: TV) => Q(True(), c2)))

      case ast.Ite(e0, e1, e2) =>
        eval(σ, e0, pve, c, tv)((t0, c1) =>
          branch(t0, c1, tv, IfBranching[ST, H, S](e0, t0),
            (c2: C, tv1: TV) => eval(σ, e1, pve, c2, tv1)(Q),
            (c2: C, tv1: TV) => eval(σ, e2, pve, c2, tv1)(Q)))

      case ast.Unfolding(acc @ ast.PredicateAccessPredicate(ast.PredicateAccess(eArgs, predicate), ePerm), eIn) =>
        val body = predicate.body

        if (c.cycles(predicate) < 2 * config.unrollFunctions()) {
          val c0a = c.incCycleCounter(predicate)
          evalp(σ, ePerm, pve, c0a, tv)((tPerm, c1) =>
            if (decider.isPositive(tPerm))
              evals(σ, eArgs, pve, c1, tv)((tArgs, c2) =>
                consume(σ, FullPerm(), acc, pve, c2, tv)((σ1, snap, _, c3) => {
                  val insγ = Γ(predicate.formalArgs map (_.localVar) zip tArgs)
                  /* Unfolding only effects the current heap */
                  produce(σ1 \ insγ, s => snap.convert(s), tPerm, body, pve, c3, tv)((σ2, c4) => {
                    val c4a = c4.decCycleCounter(predicate)
                    val σ3 = σ2 \ (g = σ.g, γ = σ.γ)
                    eval(σ3, eIn, pve, c4a, tv)(Q)})}))
            else
              Failure[C, ST, H, S, TV](pve dueTo NonPositivePermission(ePerm), c1, tv))}
        else
          sys.error("Recursion that does not go through a function, e.g., a predicate such as " +
            "P {... && next != null ==> unfolding next.P in e} is currently not " +
            "supported in Syxc. It should be  possible to wrap 'unfolding next.P in e' " +
            "in a function, which is then invoked from the predicate body.\n" +
            "Offending node: " + e)

      case _ => sys.error(s"Cannot non-locally evaluate $e (${e.getClass.getName})")
    }
  }

  def withChunkIdentifier(σ: S,
                          locacc: ast.LocationAccess,
                          assertRcvrNonNull: Boolean,
                          pve: PartialVerificationError,
                          c: C,
                          tv: TV)
                         (Q: (ChunkIdentifier, C) => VerificationResult)
                         : VerificationResult =

    locacc match {
      case ast.FieldAccess(eRcvr, field) =>
        eval(σ, eRcvr, pve, c, tv)((tRcvr, c1) =>
          if (assertRcvrNonNull)
            //if(decider.hasEnoughPermissionsGlobally(σ.h, FieldChunkIdentifier(tRcvr, field.name)))
            if (decider.assert(tRcvr !== Null()))
              Q(FieldChunkIdentifier(tRcvr, field.name), c1)
            else
              Failure[C, ST, H, S, TV](pve dueTo ReceiverNull(locacc), c1, tv)
          else
            Q(FieldChunkIdentifier(tRcvr, field.name), c1))

      case ast.PredicateAccess(eArgs, predicate) =>
        evals(σ, eArgs, pve, c, tv)((tArgs, c1) =>
          Q(PredicateChunkIdentifier(predicate.name, tArgs), c1))
    }

	private def evalBinOp[T <: Term]
                       (σ: S,
			                  e0: ast.Expression,
                        e1: ast.Expression,
                        termOp: (Term, Term) => T,
                        pve: PartialVerificationError,
			                  c: C,
                        tv: TV)
                       (Q: (T, C) => VerificationResult)
                       : VerificationResult = {

		eval(σ, e0, pve, c, tv)((t0, c1) =>
			eval(σ, e1, pve, c1, tv)((t1, c2) =>
				Q(termOp(t0, t1), c2)))
  }

  private def failIfDivByZero(t: Term,
                              eDivisor: ast.Expression,
                              tDivisor: Term,
                              tZero: Term,
                              pve: PartialVerificationError,
                              c: C,
                              tv: TV)
                             (Q: (Term, C) => VerificationResult)
                             : VerificationResult = {

    if (decider.assert(tDivisor !== tZero))
      Q(t, c)
    else
      Failure[C, ST, H, S, TV](pve dueTo DivisionByZero(eDivisor), c, tv)
  }

  private def evalPermOp[PO <: P]
                        (σ: S,
                         e0: ast.Expression,
                         e1: ast.Expression,
                         permOp: (P, P) => PO,
                         pve: PartialVerificationError,
                         c: C,
                         tv: TV)
                        (Q: (PO, C) => VerificationResult)
                        : VerificationResult = {

    evalp(σ, e0, pve, c, tv)((t0, c1) =>
      evalp(σ, e1, pve, c1, tv)((t1, c2) =>
        Q(permOp(t0, t1), c2)))
  }

  private case class LocalEvaluationResult(πGuards: Seq[Term], actualResult: Term, auxiliaryTerms: Set[Term])

  private def combine(localResults: Seq[LocalEvaluationResult],
                      actualResultTransformer: Term => Term = Predef.identity)
                     : (Term, Set[Term]) = {

    val (t1: Term, tAux: Set[Term]) =
      localResults.map {lr =>
        val guard: Term = state.terms.utils.BigAnd(lr.πGuards)
        val tAct: Term = Implies(guard, actualResultTransformer(lr.actualResult))
        val tAux: Term = Implies(guard, state.terms.utils.BigAnd(lr.auxiliaryTerms))

        (tAct, tAux)
      }.foldLeft((True(): Term, Set[Term]())){case ((tActAcc, tAuxAcc), (tAct, tAux)) =>
        (And(tActAcc, tAct), tAuxAcc + tAux)
      }

    (t1, tAux)
  }

	override def pushLocalState() {
		fappCacheFrames = fappCacheFrames.push(fappCache)
		super.pushLocalState()
	}

	override def popLocalState() {
		fappCache = fappCacheFrames.top
		fappCacheFrames = fappCacheFrames.pop
		super.popLocalState()
	}
}<|MERGE_RESOLUTION|>--- conflicted
+++ resolved
@@ -611,38 +611,17 @@
                 val c3a = c3.incCycleCounter(func)
                 val πPre = decider.π
                 val post = ast.utils.BigAnd(func.posts)
-<<<<<<< HEAD
                 bookkeeper.functionBodyEvaluations += 1
                 eval(σ3, func.exp, pve, c3a, tv)((tFB, c4) =>
                   eval(σ3, post, pve, c4, tv)((tPost, c5) => {
                     val c5a = c5.decCycleCounter(func)
                     val tFAEqFB = Implies(state.terms.utils.BigAnd(guards), tFA === tFB)
-                    if (config.cacheFunctionApplications())
+                    if (!config.disableFunctionApplicationCaching())
                       fappCache += (tFA -> (decider.π -- πPre + tFAEqFB + tPost))
                     assume(Set(tFAEqFB, tPost))
                     Q(tFA, c5a)
                   }))
 
-=======
-                if (true) {
-                  bookkeeper.functionBodyEvaluations += 1
-                  eval(σ3, func.exp, pve, c3a, tv)((tFB, c4) =>
-                    eval(σ3, post, pve, c4, tv)((tPost, c5) => {
-                      val c5a = c5.decCycleCounter(func)
-                      val tFAEqFB = Implies(state.terms.utils.BigAnd(guards), tFA === tFB)
-                      if (!config.disableFunctionApplicationCaching())
-                        fappCache += (tFA -> (decider.π -- πPre + tFAEqFB + tPost))
-                      assume(Set(tFAEqFB, tPost))
-                      Q(tFA, c5a)}))
-                } else {
-                  /* Function body is invisible, use postcondition instead */
-                    eval(σ3, post, pve, c3a, tv)((tPost, c4) => {
-                      val c4a = c4.decCycleCounter(func)
-                      if (!config.disableFunctionApplicationCaching())
-                        fappCache += (tFA -> (decider.π -- πPre + tPost))
-                      assume(tPost)
-                      Q(tFA, c4a)})}
->>>>>>> 7f5a172d
               } else {
                 /* Unfolded the function often enough already. We still need to
                  * evaluate the postcondition, though, because Z3 might
@@ -808,7 +787,7 @@
                           : VerificationResult = {
 
     assert(config.disableLocalEvaluations(),
-           "Unexpected call to performNonLocalEvaluation since config.localEvaluations is true.")
+      "Unexpected call to performNonLocalEvaluation since config.localEvaluations is true.")
 
     e match {
       case ast.Implies(e0, e1) =>
