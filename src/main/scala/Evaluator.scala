--- conflicted
+++ resolved
@@ -585,11 +585,6 @@
     resultTerm
   }
 
-<<<<<<< HEAD
-  def evalQuantified(σ: S, quant: Quantifier, vars: Seq[ast.LocalVar], es1: Seq[ast.Exp], es2: Seq[ast.Exp], triggers: Seq[ast.Trigger], name: String, pve: PartialVerificationError, c: C)
-                    (Q: (Seq[Var], Seq[Term], Seq[Term], Seq[Trigger], Quantification, C) => VerificationResult)
-  : VerificationResult = {
-=======
   def evalQuantified(σ: S,
                      quant: Quantifier,
                      vars: Seq[ast.LocalVar],
@@ -600,8 +595,7 @@
                      pve: PartialVerificationError,
                      c: C)
                     (Q: (Seq[Var], Seq[Term], Seq[Term], Seq[Trigger], Either[Quantification, Seq[Quantification]], C) => VerificationResult)
-                    : VerificationResult = {
->>>>>>> 774f7278
+  : VerificationResult = {
 
     val tVars = vars map (v => fresh(v.name, toSort(v.typ)))
     val γVars = Γ(vars zip tVars)
@@ -629,19 +623,11 @@
                   QuantifierSupporter.makeTriggersHeapIndependent(tTriggers, () => fresh("s", sorts.Snap))
                 Right(triggersAndVars map {case (ts, vs) => auxQuantGen(ts, vs)})}
             val c4 = c3.copy(quantifiedVariables = c3.quantifiedVariables.drop(tVars.length),
-<<<<<<< HEAD
               recordPossibleTriggers = c.recordPossibleTriggers,
               possibleTriggers = c.possibleTriggers ++ (if (c.recordPossibleTriggers) c3.possibleTriggers else Map()))
-            QB(ts1, ts2, tTriggers, tAuxQuant, c4)})})})
-    }){case (ts1, ts2, tTriggers, tAuxQuant, c1) =>
-      Q(tVars, ts1, ts2, tTriggers, tAuxQuant, c1)
-=======
-                             recordPossibleTriggers = c.recordPossibleTriggers,
-                             possibleTriggers = c.possibleTriggers ++ (if (c.recordPossibleTriggers) c3.possibleTriggers else Map()))
             QB(ts1, ts2, tTriggers, auxQuant, c4)})})})
     }){case (ts1, ts2, tTriggers, auxQuant, c1) =>
       Q(tVars, ts1, ts2, tTriggers, auxQuant, c1)
->>>>>>> 774f7278
     }
   }
 
