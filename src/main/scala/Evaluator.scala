/*
 * This Source Code Form is subject to the terms of the Mozilla Public
 * License, v. 2.0. If a copy of the MPL was not distributed with this
 * file, You can obtain one at http://mozilla.org/MPL/2.0/.
 */

package viper
package silicon

import com.weiglewilczek.slf4s.Logging
import silver.ast
import silver.ast.utility.Expressions
import silver.verifier.PartialVerificationError
import silver.verifier.errors.PreconditionInAppFalse
import silver.verifier.reasons.{DivisionByZero, ReceiverNull, NegativePermission}
import reporting.Bookkeeper
import interfaces.{Evaluator, Consumer, Producer, VerificationResult, Failure, Success}
<<<<<<< HEAD
import interfaces.state.{ChunkIdentifier, Store, Heap, PathConditions, State, StateFormatter, StateFactory, Chunk}
=======
import interfaces.state.{Store, Heap, PathConditions, State, StateFactory, StateFormatter, HeapCompressor,
    Chunk, ChunkIdentifier}
>>>>>>> df09ac73
import interfaces.decider.Decider
import state.{DefaultContext, PredicateChunkIdentifier, FieldChunkIdentifier, SymbolConvert, DirectChunk,
    DirectFieldChunk}
import state.terms._
import state.terms.implicits._
import state.terms.perms.IsNonNegative
import viper.silicon.supporters.{Joiner, Brancher, PredicateSupporter, MagicWandSupporter}

trait DefaultEvaluator[ST <: Store[ST],
                       H <: Heap[H],
                       PC <: PathConditions[PC],
                       S <: State[ST, H, S]]
    extends Evaluator[ST, H, S, DefaultContext[H]]
    { this: Logging with Consumer[Chunk, ST, H, S, DefaultContext[H]]
                    with Producer[ST, H, S, DefaultContext[H]]
                    with PredicateSupporter[ST, H, PC, S]
                    with Brancher[ST, H, S, DefaultContext[H]]
                    with Joiner[DefaultContext[H]]
                    with MagicWandSupporter[ST, H, PC, S] =>

  private type C = DefaultContext[H]

  protected val decider: Decider[ST, H, PC, S, C]
  import decider.{fresh, assume}

  protected val stateFactory: StateFactory[ST, H, S]
  import stateFactory._

  protected val symbolConverter: SymbolConvert
  import symbolConverter.toSort

  protected val stateFormatter: StateFormatter[ST, H, S, String]
  protected val config: Config
  protected val bookkeeper: Bookkeeper
  protected val heapCompressor: HeapCompressor[ST, H, S, C]

  def evals(σ: S, es: Seq[ast.Exp], pve: PartialVerificationError, c: C)
           (Q: (List[Term], C) => VerificationResult)
           : VerificationResult =

    evals2(σ, es, Nil, pve, c)((ts, c1) =>
      Q(ts, c1))

  private def evals2(σ: S,
                     es: Seq[ast.Exp],
                     ts: List[Term],
                     pve: PartialVerificationError,
                     c: C)
                    (Q: (List[Term], C) => VerificationResult)
                    : VerificationResult = {

    if (es.isEmpty)
      Q(ts.reverse, c)
    else
      eval(σ, es.head, pve, c)((t, c1) =>
        evals2(σ, es.tail, t :: ts, pve, c1)(Q))
  }

  def eval(σ: S, e: ast.Exp, pve: PartialVerificationError, c: C)
          (Q: (Term, C) => VerificationResult)
          : VerificationResult = {

    /* For debugging only */
    e match {
      case  _: ast.TrueLit | _: ast.FalseLit | _: ast.NullLit | _: ast.IntLit | _: ast.FullPerm | _: ast.NoPerm
          | _: ast.AbstractLocalVar | _: ast.WildcardPerm | _: ast.FractionalPerm | _: ast.Result
          | _: ast.WildcardPerm | _: ast.FieldAccess =>

      case _ =>
        logger.debug(s"\nEVAL ${e.pos}: $e")
        logger.debug(stateFormatter.format(σ))
        if (c.reserveHeaps.nonEmpty)
          logger.debug("hR = " + c.reserveHeaps.map(stateFormatter.format).mkString("", ",\n     ", ""))
        if (c.evalHeap.nonEmpty)
          logger.debug("hE = " + c.evalHeap.map(stateFormatter.format).mkString("", ",\n     ", ""))
        c.lhsHeap.map(h => logger.debug("hLHS = " + stateFormatter.format(h)))
        decider.prover.logComment(s"[eval] $e")
    }

    eval2(σ \ c.evalHeap.getOrElse(σ.h), e, pve, c)((t, c1) => {
      val c2 =
        if (c1.recordPossibleTriggers)
          e match {
            case pt: ast.PossibleTrigger => c1.copy(possibleTriggers = c1.possibleTriggers + (pt -> t))
            case _ => c1}
        else
          c1
      Q(t, c2)})
  }

  protected def eval2(σ: S, e: ast.Exp, pve: PartialVerificationError, c: C)
                     (Q: (Term, C) => VerificationResult)
                     : VerificationResult = {

    /* Since commit 0cf1f26, evaluating unfoldings is a local operation, and it
     * might be tempting to think that we don't need to locally evaluate
     * Implies and Ite anymore. However, that is not true, because not all of
     * them occur in the context of an unfolding. They can also occur in a
     * pre/postcondition such as 'requires b1 ==> b2', in which case Silicon
     * still shouldn't branch.
     */

    /* TODO: LocalEvaluationResults collect contexts as well.
     *       However, only one context can be passed on to Q, and currently
     *       the one from the first LocalEvaluationResult is taken.
     *       This shouldn't be much of a problem, except maybe for debugging,
     *       as long as the context doesn't keep track of any crucial
     *       information. This may not always be the case, however. E.g., the
     *       Wands-Silicon prototype (for the rejected FM'14 paper) uses the
     *       context to record the reserve heap.
     */

    val resultTerm = e match {
      case _: ast.TrueLit => Q(True(), c)
      case _: ast.FalseLit => Q(False(), c)

      case _: ast.NullLit => Q(Null(), c)
      case ast.IntLit(bigval) => Q(IntLiteral(bigval), c)

      case ast.EqCmp(e0, e1) => evalBinOp(σ, e0, e1, Equals, pve, c)(Q)
      case ast.NeCmp(e0, e1) => evalBinOp(σ, e0, e1, (p0: Term, p1: Term) => Not(Equals(p0, p1)), pve, c)(Q)

      case v: ast.AbstractLocalVar => Q(σ.γ(v), c)

      case _: ast.FullPerm => Q(FullPerm(), c)
      case _: ast.NoPerm => Q(NoPerm(), c)

      case ast.FractionalPerm(e0, e1) =>
        var t1: Term = null
        evalBinOp(σ, e0, e1, (t0, _t1) => {t1 = _t1; FractionPerm(t0, t1)}, pve, c)((tFP, c1) =>
          failIfDivByZero(σ, tFP, e1, t1, predef.Zero, pve, c1)(Q))

      case _: ast.WildcardPerm =>
        val (tVar, tConstraints) = decider.freshARP()
        assume(tConstraints)
        Q(WildcardPerm(tVar), c)

      case ast.CurrentPerm(locacc) =>
        withChunkIdentifier(σ, locacc, true, pve, c)((id, c1) =>
          decider.getChunk[DirectChunk](σ, σ.h, id, c1) match {
            case Some(ch) => Q(ch.perm, c1)
            case None => Q(NoPerm(), c1)
          })

      case fa: ast.FieldAccess =>
        withChunkIdentifier(σ, fa, true, pve, c)((id, c1) =>
          decider.withChunk[DirectFieldChunk](σ, σ.h, id, None, fa, pve, c1)((ch, c2) => {
            val c3 = c2.snapshotRecorder match {
              case Some(sr) =>
                c2.copy(snapshotRecorder = Some(sr.recordSnapshot(fa, c2.branchConditions, ch.value)))
              case _ => c2}
            Q(ch.value, c3)}))

      case ast.Not(e0) =>
        eval(σ, e0, pve, c)((t0, c1) =>
          Q(Not(t0), c1))

      case ast.Minus(e0) =>
        eval(σ, e0, pve, c)((t0, c1) =>
          Q(Minus(0, t0), c1))

      case ast.Old(e0) => eval(σ \ σ.g, e0, pve, c)(Q)
      case ast.ApplyOld(e0) => eval(σ \ c.lhsHeap.get, e0, pve, c)(Q)

      case ast.Let(v, e0, e1) =>
        eval(σ, e0, pve, c)((t0, c1) =>
          eval(σ \+ (v.localVar, t0), e1, pve, c1)((t1, c2) =>
            Q(t1, c2)))

      /* Strict evaluation of AND */
      case ast.And(e0, e1) if config.disableShortCircuitingEvaluations() =>
        evalBinOp(σ, e0, e1, (t1, t2) => And(t1, t2), pve, c)(Q)

      /* Short-circuiting evaluation of AND */
      case ast.And(e0, e1) =>
        evalDependently(σ, e0, e1, Predef.identity, pve, c)((t0, optT1, c1) => {
          val tAnd = And(t0, optT1.getOrElse(True()))
          Q(tAnd, c1)})

      /* Strict evaluation of OR */
      case ast.Or(e0, e1) if config.disableShortCircuitingEvaluations() =>
        evalBinOp(σ, e0, e1, Or, pve, c)(Q)

      /* Short-circuiting evaluation of OR */
      case ast.Or(e0, e1) =>
        evalDependently(σ, e0, e1, Not, pve, c)((t0, optT1, c1) => {
          val tOr = Or(t0, optT1.getOrElse(True()))
          Q(tOr, c1)})

      case ast.Implies(e0, e1) =>
        evalDependently(σ, e0, e1, Predef.identity, pve, c)((t0, optT1, c1) => {
          val tImplies = Implies(t0, optT1.getOrElse(True()))
          Q(tImplies, c1)})

      case ite @ ast.CondExp(e0, e1, e2) =>
        eval(σ, e0, pve, c)((t0, c1) =>
          branchAndJoin(σ, t0, c1,
            (c2, QB) =>
              eval(σ, e1, pve, c2)(QB),
            (c2, QB) =>
              eval(σ, e2, pve, c2)(QB)
          )((optT1, optT2, cJoined) => {
            val tIte =
              Ite(t0,
                  optT1.getOrElse(fresh("$deadThen", toSort(e1.typ))),
                  optT2.getOrElse(fresh("$deadElse", toSort(e2.typ))))
            Q(tIte, cJoined)
          }))

      /* Integers */

      case ast.Add(e0, e1) =>
        evalBinOp(σ, e0, e1, Plus, pve, c)(Q)

      case ast.Sub(e0, e1) =>
        evalBinOp(σ, e0, e1, Minus, pve, c)(Q)

      case ast.Mul(e0, e1) =>
        evalBinOp(σ, e0, e1, Times, pve, c)(Q)

      case ast.Div(e0, e1) =>
        evalBinOp(σ, e0, e1, Div, pve, c)((tDiv, c1) =>
          failIfDivByZero(σ, tDiv, e1, tDiv.p1, 0, pve, c1)(Q))

      case ast.Mod(e0, e1) =>
        evalBinOp(σ, e0, e1, Mod, pve, c)((tMod, c1) =>
          failIfDivByZero(σ, tMod, e1, tMod.p1, 0, pve, c1)(Q))

      case ast.LeCmp(e0, e1) =>
        evalBinOp(σ, e0, e1, AtMost, pve, c)(Q)

      case ast.LtCmp(e0, e1) =>
        evalBinOp(σ, e0, e1, Less, pve, c)(Q)

      case ast.GeCmp(e0, e1) =>
        evalBinOp(σ, e0, e1, AtLeast, pve, c)(Q)

      case ast.GtCmp(e0, e1) =>
        evalBinOp(σ, e0, e1, Greater, pve, c)(Q)

      /* Permissions */

      case ast.PermAdd(e0, e1) =>
        evalBinOp(σ, e0, e1, PermPlus, pve, c)(Q)

      case ast.PermSub(e0, e1) =>
        evalBinOp(σ, e0, e1, PermMinus, pve, c)(Q)

      case ast.PermMul(e0, e1) =>
        evalBinOp(σ, e0, e1, PermTimes, pve, c)(Q)

      case ast.IntPermMul(e0, e1) =>
        eval(σ, e0, pve, c)((t0, c1) =>
          eval(σ, e1, pve, c1)((t1, c2) =>
            Q(IntPermTimes(t0, t1), c2)))

      case ast.PermDiv(e0, e1) =>
        eval(σ, e0, pve, c)((t0, c1) =>
          eval(σ, e1, pve, c1)((t1, c2) =>
            failIfDivByZero(σ, PermIntDiv(t0, t1), e1, t1, 0, pve, c1)(Q)))

      case ast.PermLeCmp(e0, e1) =>
        evalBinOp(σ, e0, e1, AtMost, pve, c)(Q)

      case ast.PermLtCmp(e0, e1) =>
        evalBinOp(σ, e0, e1, Less, pve, c)(Q)

      case ast.PermGeCmp(e0, e1) =>
        evalBinOp(σ, e0, e1, AtLeast, pve, c)(Q)

      case ast.PermGtCmp(e0, e1) =>
        evalBinOp(σ, e0, e1, Greater, pve, c)(Q)

      /* Others */

      /* Domains not handled directly */
      case dfa @ ast.DomainFuncApp(funcName, eArgs, _) =>
        evals(σ, eArgs, pve, c)((tArgs, c1) => {
          val inSorts = tArgs map (_.sort)
          val outSort = toSort(dfa.typ)
          val fi = symbolConverter.toFunction(c.program.findDomainFunction(funcName), inSorts :+ outSort)
          Q(DomainFApp(fi, tArgs), c1)})

      case quant: ast.QuantifiedExp /*if config.disableLocalEvaluations()*/ =>
        val (triggerQuant, tQuantOp, silTriggers) = quant match {
          case fa: ast.Forall => (fa.autoTrigger, Forall, fa.autoTrigger.triggers)
          case ex: ast.Exists => (ex, Exists, Seq())
        }

        val body = triggerQuant.exp
        val vars = triggerQuant.variables map (_.localVar)

        val tVars = vars map (v => fresh(v.name, toSort(v.typ)))
        val γVars = Γ(vars zip tVars)
        val σQuant = σ \+ γVars

        val c0 = c.copy(quantifiedVariables = tVars ++ c.quantifiedVariables,
                        recordPossibleTriggers = true,
                        possibleTriggers = Map.empty,
                        additionalTriggers = Nil)

        decider.locally[(Set[Term], Term, C)](QB => {
          val πPre: Set[Term] = decider.π
          eval(σQuant, body, pve, c0)((tBody, c1) => {
            val πDelta = decider.π -- πPre
            evalTriggers(σQuant, silTriggers, pve, c1)((triggers, c2) => {
              val actualTriggers = triggers ++ c2.additionalTriggers.map(t => Trigger(t))
              val πAux = state.utils.extractAuxiliaryTerms(πDelta, tQuantOp, tVars)
              val tQuant = Quantification(tQuantOp, tVars, tBody, actualTriggers)
              val c3 = c2.copy(quantifiedVariables = c2.quantifiedVariables.drop(tVars.length),
                               recordPossibleTriggers = c.recordPossibleTriggers,
                               possibleTriggers = c.possibleTriggers ++ (if (c.recordPossibleTriggers) c2.possibleTriggers else Map()),
                               additionalTriggers = c.additionalTriggers ++ (if (c.recordPossibleTriggers) c2.additionalTriggers else Nil))
              QB(πAux, tQuant, c3)})})
        }){case (πAux, tQuant, c1) =>
          assume(πAux)
          Q(tQuant, c1)
        }

      case fapp @ ast.FuncApp(funcName, eArgs) =>
        val err = PreconditionInAppFalse(fapp)
        val func = c.program.findFunction(funcName)

        evals2(σ, eArgs, Nil, pve, c)((tArgs, c2) => {
          bookkeeper.functionApplications += 1
          val pre = Expressions.instantiateVariables(utils.ast.BigAnd(func.pres), func.formalArgs, eArgs)
          val joinFunctionArgs = tArgs //++ c2a.quantifiedVariables.filterNot(tArgs.contains)
          /* TODO: Does it matter that the above filterNot does not filter out quantified
           *       variables that are not "raw" function arguments, but instead are used
           *       in an expression that is used as a function argument?
           *       E.g., in
           *         forall i: Int :: fun(i*i)
           *       the above filterNot will not remove i from the list of already
           *       used quantified variables because i does not match i*i.
           *       Hence, the joinedFApp will take two arguments, namely, i*i and i,
           *       although the latter is not necessary.
           */
          join(toSort(func.typ), s"joined_${func.name}", joinFunctionArgs, c2)(QB =>
            consume(σ, FullPerm(), pre, err, c2)((_, s, _, c3) => {
              val s1 = s.convert(sorts.Snap)
              val c4 = c3.snapshotRecorder match {
                case Some(sr) =>
                  c3.copy(snapshotRecorder = Some(sr.recordSnapshot(fapp, c3.branchConditions, s1)))
                case _ => c3}
              val tFApp = FApp(symbolConverter.toFunction(func), s1, tArgs)
              val c5 = c4.copy(possibleTriggers = c4.possibleTriggers + (fapp -> tFApp))
              QB(tFApp, c5)})
            )((tR, cR) => {
              Q(tR, cR)
            })})

      case ast.Unfolding(
              acc @ ast.PredicateAccessPredicate(pa @ ast.PredicateAccess(eArgs, predicateName), ePerm),
              eIn) =>

        val predicate = c.program.findPredicate(predicateName)

        if (c.cycles(predicate) < config.recursivePredicateUnfoldings()) {
          val c0 = c.incCycleCounter(predicate)

          evals(σ, eArgs, pve, c0)((tArgs, c1) =>
            eval(σ, ePerm, pve, c1)((tPerm, c2) =>
              decider.assert(σ, IsNonNegative(tPerm)) {
                case true =>
                  join(toSort(eIn.typ), "joinedIn", c2.quantifiedVariables, c2)(QB =>
                      /* [2014-12-10 Malte] The commented code should replace the code following
                       * it, but using it slows down RingBufferRd.sil significantly. The generated
                       * Z3 output looks nearly identical, so my guess is that it is some kind
                       * of triggering problem, probably related to sequences.
                       */
//                    predicateSupporter.unfold(σ, predicate, tArgs, tPerm, pve, c2, pa)((σ1, c3) => {
//                      val c4 = c3.decCycleCounter(predicate)
//                      eval(σ1, eIn, pve, c4)((tIn, c5) =>
//                        QB(tIn, c5))})
                    consume(σ, FullPerm(), acc, pve, c2)((σ1, snap, chs, c3) => {
//                      val insγ = Γ(predicate.formalArgs map (_.localVar) zip tArgs)
                      val body = pa.predicateBody(c.program).get /* Only non-abstract predicates can be unfolded */
                      produce(σ1 /*\ insγ*/, s => snap.convert(s), tPerm, body, pve, c3)((σ2, c4) => {
                        val c4a = c4.decCycleCounter(predicate)
                        val σ3 = σ2 //\ (g = σ.g)
                        eval(σ3 /*\ σ.γ*/, eIn, pve, c4a)((tIn, c5) => {
                          QB(tIn, c5)})})})
                  )(Q)
                case false =>
                  Failure[ST, H, S](pve dueTo NegativePermission(ePerm))}))
        } else {
          val unknownValue = fresh("recunf", toSort(eIn.typ))
          Q(unknownValue, c)
        }

      /* Sequences */

      case ast.SeqContains(e0, e1) => evalBinOp(σ, e1, e0, SeqIn, pve, c)(Q)
        /* Note the reversed order of the arguments! */

      case ast.SeqAppend(e0, e1) => evalBinOp(σ, e0, e1, SeqAppend, pve, c)(Q)
      case ast.SeqDrop(e0, e1) => evalBinOp(σ, e0, e1, SeqDrop, pve, c)(Q)
      case ast.SeqTake(e0, e1) => evalBinOp(σ, e0, e1, SeqTake, pve, c)(Q)
      case ast.SeqIndex(e0, e1) => evalBinOp(σ, e0, e1, SeqAt, pve, c)(Q)
      case ast.SeqLength(e0) => eval(σ, e0, pve, c)((t0, c1) => Q(SeqLength(t0), c1))
      case ast.EmptySeq(typ) => Q(SeqNil(toSort(typ)), c)
      case ast.RangeSeq(e0, e1) => evalBinOp(σ, e0, e1, SeqRanged, pve, c)(Q)

      case ast.SeqUpdate(e0, e1, e2) =>
        evals2(σ, List(e0, e1, e2), Nil, pve, c)((ts, c1) =>
          Q(SeqUpdate(ts(0), ts(1), ts(2)), c1))

      case ast.ExplicitSeq(es) =>
        evals2(σ, es.reverse, Nil, pve, c)((tEs, c1) => {
          val tSeq =
            tEs.tail.foldLeft[SeqTerm](SeqSingleton(tEs.head))((tSeq, te) =>
              SeqAppend(SeqSingleton(te), tSeq))
          assume(SeqLength(tSeq) === IntLiteral(es.size))
          Q(tSeq, c1)})

      /* Sets and multisets */

      case ast.EmptySet(typ) => Q(EmptySet(toSort(typ)), c)
      case ast.EmptyMultiset(typ) => Q(EmptyMultiset(toSort(typ)), c)

      case ast.ExplicitSet(es) =>
        evals2(σ, es, Nil, pve, c)((tEs, c1) => {
          val tSet =
            tEs.tail.foldLeft[SetTerm](SingletonSet(tEs.head))((tSet, te) =>
              SetAdd(tSet, te))
          Q(tSet, c1)})

      case ast.ExplicitMultiset(es) =>
        evals2(σ, es, Nil, pve, c)((tEs, c1) => {
          val tMultiset =
            tEs.tail.foldLeft[MultisetTerm](SingletonMultiset(tEs.head))((tMultiset, te) =>
              MultisetAdd(tMultiset, te))
          Q(tMultiset, c1)})

      case ast.AnySetUnion(e0, e1) => e.typ match {
        case _: ast.SetType => evalBinOp(σ, e0, e1, SetUnion, pve, c)(Q)
        case _: ast.MultisetType => evalBinOp(σ, e0, e1, MultisetUnion, pve, c)(Q)
        case _ => sys.error("Expected a (multi)set-typed expression but found %s (%s) of sort %s"
                            .format(e, e.getClass.getName, e.typ))
      }

      case ast.AnySetIntersection(e0, e1) => e.typ match {
        case _: ast.SetType => evalBinOp(σ, e0, e1, SetIntersection, pve, c)(Q)
        case _: ast.MultisetType => evalBinOp(σ, e0, e1, MultisetIntersection, pve, c)(Q)
        case _ => sys.error("Expected a (multi)set-typed expression but found %s (%s) of sort %s"
                            .format(e, e.getClass.getName, e.typ))
      }

      case ast.AnySetSubset(e0, e1) => e0.typ match {
        case _: ast.SetType => evalBinOp(σ, e0, e1, SetSubset, pve, c)(Q)
        case _: ast.MultisetType => evalBinOp(σ, e0, e1, MultisetSubset, pve, c)(Q)
        case _ => sys.error("Expected a (multi)set-typed expression but found %s (%s) of sort %s"
                            .format(e, e.getClass.getName, e.typ))
      }

      case ast.AnySetMinus(e0, e1) => e.typ match {
        case _: ast.SetType => evalBinOp(σ, e0, e1, SetDifference, pve, c)(Q)
        case _: ast.MultisetType => evalBinOp(σ, e0, e1, MultisetDifference, pve, c)(Q)
        case _ => sys.error("Expected a (multi)set-typed expression but found %s (%s) of sort %s"
                            .format(e, e.getClass.getName, e.typ))
      }

      case ast.AnySetContains(e0, e1) => e1.typ match {
        case _: ast.SetType => evalBinOp(σ, e0, e1, SetIn, pve, c)(Q)
        case _: ast.MultisetType => evalBinOp(σ, e0, e1, MultisetIn, pve, c)(Q)
        case _ => sys.error("Expected a (multi)set-typed expression but found %s (%s) of sort %s"
                            .format(e, e.getClass.getName, e.typ))
      }

      case ast.AnySetCardinality(e0) => e0.typ match {
        case _: ast.SetType => eval(σ, e0, pve, c)((t0, c1) => Q(SetCardinality(t0), c1))
        case _: ast.MultisetType => eval(σ, e0, pve, c)((t0, c1) => Q(MultisetCardinality(t0), c1))
        case _ => sys.error("Expected a (multi)set-typed expression but found %s (%s) of type %s"
                            .format(e0, e0.getClass.getName, e0.typ))
      }

      /* Unexpected nodes */

      case _: ast.InhaleExhaleExp =>
        Failure[ST, H, S](utils.consistency.createUnexpectedInhaleExhaleExpressionError(e))
    }

    resultTerm
  }

  def withChunkIdentifier(σ: S,
                          locacc: ast.LocationAccess,
                          assertRcvrNonNull: Boolean,
                          pve: PartialVerificationError,
                          c: C)
                         (Q: (ChunkIdentifier, C) => VerificationResult)
                         : VerificationResult =

    locacc match {
      case ast.FieldAccess(eRcvr, field) =>
        eval(σ, eRcvr, pve, c)((tRcvr, c1) =>
          if (assertRcvrNonNull)
            decider.assert(σ, tRcvr !== Null()){
              case true => Q(FieldChunkIdentifier(tRcvr, field.name), c1)
              case false => Failure[ST, H, S](pve dueTo ReceiverNull(locacc))}
          else
            Q(FieldChunkIdentifier(tRcvr, field.name), c1))

      case ast.PredicateAccess(eArgs, predicateName) =>
        evals(σ, eArgs, pve, c)((tArgs, c1) =>
          Q(PredicateChunkIdentifier(predicateName, tArgs), c1))
    }

  private def evalBinOp[T <: Term]
                       (σ: S,
                        e0: ast.Exp,
                        e1: ast.Exp,
                        termOp: (Term, Term) => T,
                        pve: PartialVerificationError,
                        c: C)
                       (Q: (T, C) => VerificationResult)
                       : VerificationResult = {

    eval(σ, e0, pve, c)((t0, c1) =>
      eval(σ, e1, pve, c1)((t1, c2) =>
        Q(termOp(t0, t1), c2)))
  }

  private def failIfDivByZero(σ: S,
                              t: Term,
                              eDivisor: ast.Exp,
                              tDivisor: Term,
                              tZero: Term,
                              pve: PartialVerificationError,
                              c: C)
                             (Q: (Term, C) => VerificationResult)
                             : VerificationResult = {

    decider.assert(σ, tDivisor !== tZero){
      case true => Q(t, c)
      case false => Failure[ST, H, S](pve dueTo DivisionByZero(eDivisor))
    }
  }

  /* TODO: The CP-style in which Silicon's main components are written makes it hard to work
   *       with sequences. evalTriggers, evals and execs all share the same pattern, they
   *       essentially recurse over a sequence and accumulate results, where results can be
   *       terms, verification results, contexts, or any combination of these.
   *       It would be nice to find a (probably crazy functional) abstraction that avoids
   *       having to implement that pattern over and over again.
   *
   */
  private def evalTriggers(σ: S, silTriggers: Seq[ast.Trigger], pve: PartialVerificationError, c: C)
                          (Q: (List[Trigger], C) => VerificationResult)
                          : VerificationResult =

    evalTriggers(σ, silTriggers, Nil, pve, c)(Q)

  private def evalTriggers(σ: S,
                           silTriggers: Seq[ast.Trigger],
                           triggers: List[Trigger],
                           pve: PartialVerificationError,
                           c: C)
                          (Q: (List[Trigger], C) => VerificationResult)
                          : VerificationResult = {

    if (silTriggers.isEmpty)
      Q(triggers.reverse, c)
    else
      evalTrigger(σ, silTriggers.head, pve, c)((t, c1) =>
        evalTriggers(σ, silTriggers.tail, t :: triggers, pve, c1)(Q))
  }

  private def evalTrigger(σ: S, trigger: ast.Trigger, pve: PartialVerificationError, c: C)
                         (Q: (Trigger, C) => VerificationResult)
                         : VerificationResult = {

    val (optCachedTriggerTerms, optRemainingTriggerExpressions) =
      trigger.exps.map {
        case ast.Old(e) => e
        case e => e
      }.map {
        case fapp: ast.FuncApp =>
          val cachedTrigger = c.possibleTriggers.get(fapp).collect{case fa: FApp => fa.limitedVersion}

          (cachedTrigger, if (cachedTrigger.isDefined) None else Some(fapp))

        case pt: ast.PossibleTrigger =>
          val cachedTrigger = c.possibleTriggers.get(pt)

          (cachedTrigger, if (cachedTrigger.isDefined) None else Some(pt))

        case e => (None, Some(e))
      }.unzip

    if (optRemainingTriggerExpressions.flatten.nonEmpty)
      /* Reasons for why a trigger wasn't recorded while evaluating the body include:
       *   - It did not occur in the body
       *   - The evaluation of the body terminated early, for example, because the
       *     LHS of an implication evaluated to false
       */
      logger.debug(s"Didn't translate some triggers: ${optRemainingTriggerExpressions.flatten}")

    /* TODO: Translate remaining triggers - which is currently not directly possible.
     *       For example, assume a conjunction f(x) && g(x) where f(x) is the
     *       precondition of g(x). This gives rise to the trigger {f(x), g(x)}.
     *       If the two trigger expressions are evaluated individually, evaluating
     *       the second will fail because its precondition doesn't hold.
     *       For example, let f(x) be "x in xs" (and assume that this, via other
     *       path conditions, implies that x != null), and let g(x) be "y.f in xs".
     *       Evaluating the latter will currently fail when evaluating y.f because
     *       y on its own (i.e., without having assumed y in xs) might be null.
     *
     *       What should probably be done is to merely translate (instead of
     *       evaluate) triggers, where the difference is that translating does not
     *       entail any checks such as checking for non-nullity.
     *       In case of applications of heap. dep. functions this won't be
     *       straight-forward, because the resulting FApp-term expects a snapshot,
     *       which is computed by (temporarily) consuming the function's
     *       precondition.
     *       We could replace each concrete snapshot occurring in an FApp-term by
     *       a quantified snapshot, but that might make the chosen triggers invalid
     *       because some trigger sets might no longer cover all quantified
     *       variables.
     */
//    evals(σ, optRemainingTriggerExpressions.flatten, pve, c)((ts, c1) =>
//      Q(Trigger(ts ++ fappTriggers.flatten), c1))
    Q(Trigger(optCachedTriggerTerms.flatten), c)
  }

  /* Evaluates `e0` to `t0`, assumes `t0Transformer(t0)`, and afterwards only
   * evaluates `e1` if the current state is consistent. That is, `e1` is only
   * evaluated if `t0Transformer(t0)` does not contradict the current path
   * conditions. This method can be used to evaluate short-circuiting operators
   * such as conjunction, disjunction or implication.
   *
   * Attention: `e1` is not expected to branch; if it does, an exception will be
   * thrown.
   */
  private def evalDependently(σ: S,
                              e0: ast.Exp,
                              e1: ast.Exp,
                              t0Transformer: Term => Term,
                              pve: PartialVerificationError, c: C)
                             (Q: (Term, Option[Term], C) => VerificationResult)
                             : VerificationResult = {

      var πPre: Set[Term] = Set()
      var optT1: Option[Term] = None /* e1 won't be evaluated if e0 cannot be satisfied */
      var πAux: Set[Term] = Set()
      var optInnerC: Option[C] = None

      eval(σ, e0, pve, c)((t0, c1) => {
        πPre = decider.π

        decider.pushScope()

        val guard = t0Transformer(t0)
        var originalChunks: Option[Iterable[Chunk]] = None
        val r =
          branch(σ, guard, c1,
            (c2: C) => {
              if (c2.retrying) {
                originalChunks = Some(σ.h.values)
                heapCompressor.compress(σ, σ.h, c2)
              }
              eval(σ, e1, pve, c2)((t1, c3) => {
                assert(optT1.isEmpty, s"Unexpected branching occurred while locally evaluating $e1")
                optT1 = Some(t1)
                πAux = decider.π -- (πPre + guard)
                  /* Removing guard from πAux is crucial, it is not part of the aux. terms */
                optInnerC = Some(c3)
                Success()})},
            (c2: C) =>
              Success())

        /* See comment in DefaultDecider.tryOrFail */
        originalChunks match {
          case Some(chunks) => σ.h.replace(chunks)
          case None => /* Nothing to do here */
        }

        decider.popScope()

        r && {
          val tAux = πAux
          assume(tAux)
          val c2 = optInnerC.map(_.copy(branchConditions = c1.branchConditions)).getOrElse(c1)
          Q(t0, optT1, c2)}})
  }
}<|MERGE_RESOLUTION|>--- conflicted
+++ resolved
@@ -15,19 +15,15 @@
 import silver.verifier.reasons.{DivisionByZero, ReceiverNull, NegativePermission}
 import reporting.Bookkeeper
 import interfaces.{Evaluator, Consumer, Producer, VerificationResult, Failure, Success}
-<<<<<<< HEAD
-import interfaces.state.{ChunkIdentifier, Store, Heap, PathConditions, State, StateFormatter, StateFactory, Chunk}
-=======
 import interfaces.state.{Store, Heap, PathConditions, State, StateFactory, StateFormatter, HeapCompressor,
     Chunk, ChunkIdentifier}
->>>>>>> df09ac73
 import interfaces.decider.Decider
 import state.{DefaultContext, PredicateChunkIdentifier, FieldChunkIdentifier, SymbolConvert, DirectChunk,
     DirectFieldChunk}
 import state.terms._
 import state.terms.implicits._
 import state.terms.perms.IsNonNegative
-import viper.silicon.supporters.{Joiner, Brancher, PredicateSupporter, MagicWandSupporter}
+import supporters.{Joiner, Brancher, PredicateSupporter, MagicWandSupporter}
 
 trait DefaultEvaluator[ST <: Store[ST],
                        H <: Heap[H],
