--- conflicted
+++ resolved
@@ -442,21 +442,12 @@
          .format(p0.sort, p0, p1.sort, p1))
 }
 
-<<<<<<< HEAD
-class Less(val p0: Term, val p1: Term) extends ComparisonTerm
-		with commonnodes.Less[Term] with commonnodes.StructuralEqualityBinaryOp[Term] {
-
-  assert(p0.sort == p1.sort,
-         "Expected both operands to be of the same sort, but found %s (%s) and %s (%s)."
-         .format(p0.sort, p0, p1.sort, p1))
-=======
 class Less(val p0: Term, val p1: Term)
       extends ComparisonTerm with commonnodes.Less[Term] with commonnodes.StructuralEqualityBinaryOp[Term] {
 
   assert(p0.sort == p1.sort,
     "Expected both operands to be of the same sort, but found %s (%s) and %s (%s)."
       .format(p0.sort, p0, p1.sort, p1))
->>>>>>> cda62679
 }
 
 object Less extends /* OptimisingBinaryArithmeticOperation with */ Function2[Term, Term, Term] {
