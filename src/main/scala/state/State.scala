--- conflicted
+++ resolved
@@ -201,9 +201,6 @@
     h.replace(rh.values ++ otherChunk)
 	}
 
-<<<<<<< HEAD
-	private def singleMerge(σ: S, h1: H, h2: H, ctx: C): (H, List[DirectFieldChunk], Set[Term]) = {
-=======
   def merge(σ: S, h: H, ch: Chunk): (H, Option[DirectChunk]) = {
     val (h1, _, matches, ts) = singleMerge(σ, h, H(ch :: Nil))
     
@@ -236,7 +233,6 @@
 	private def singleMerge(σ: S, h1: H, h2: H)
                          : (H, List[DirectFieldChunk], Map[DirectChunk, DirectChunk], Set[Term]) = {
 
->>>>>>> d7c2cb00
 		bookkeeper.heapMergeIterations += 1
 
 		val (rh, fcs, matches, tSnaps) = {
