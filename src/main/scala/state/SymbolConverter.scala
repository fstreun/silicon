--- conflicted
+++ resolved
@@ -38,12 +38,9 @@
       assert(dt.isConcrete, "Expected only concrete domain types, but found " + dt)
       sorts.UserSort(Identifier(dt.toString()))
 
-<<<<<<< HEAD
     case st : ast.SMTType => sorts.SMTSort(Identifier(st.smtName))
-=======
     case viper.silicon.utils.ast.ViperEmbedding(sort) => sort
->>>>>>> f48de7f6
-
+      
     case   ast.InternalType
          | _: ast.TypeVar
          | ast.Wand
