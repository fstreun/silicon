--- conflicted
+++ resolved
@@ -8,59 +8,34 @@
 package silicon
 
 import com.weiglewilczek.slf4s.Logging
-<<<<<<< HEAD
-import sil.verifier.PartialVerificationError
-import sil.verifier.reasons.{MagicWandChunkOutdated, NonPositivePermission, AssertionFalse,
+import silver.verifier.PartialVerificationError
+import silver.verifier.reasons.{MagicWandChunkOutdated, NonPositivePermission, AssertionFalse,
     MagicWandChunkNotFound}
 import interfaces.state.{Store, Heap, PathConditions, State, StateFormatter, ChunkIdentifier, StateFactory}
 import interfaces.{Producer, Consumer, Evaluator, VerificationResult, Failure}
-import interfaces.reporting.TraceView
 import interfaces.decider.Decider
 import interfaces.state.factoryUtils.Ø
+import reporting.{DefaultContext, Bookkeeper}
 import reporting.{Description, DefaultContext, Consuming, ImplBranching, IfBranching, Bookkeeper}
 import state.{SymbolConvert, DirectChunk, DirectFieldChunk, DirectPredicateChunk, MagicWandChunk}
 import state.terms._
 import state.terms.perms.{IsPositive, IsNoAccess}
 import supporters.MagicWandSupporter
-import heap.QuantifiedChunkHelper
-
-trait DefaultConsumer[ST <: Store[ST], H <: Heap[H],
-											PC <: PathConditions[PC], S <: State[ST, H, S],
-											TV <: TraceView[TV, ST, H, S]]
-		extends Consumer[DefaultFractionalPermissions, DirectChunk, ST, H, S, DefaultContext[ST, H, S], TV]
-		{ this: Logging with Evaluator[DefaultFractionalPermissions, ST, H, S, DefaultContext[ST, H, S], TV]
-                    with Producer[DefaultFractionalPermissions, ST, H, S, DefaultContext[ST, H, S], TV]
-									  with Brancher[ST, H, S, DefaultContext[ST, H, S], TV] =>
-=======
-import silver.verifier.PartialVerificationError
-import silver.verifier.reasons.{NonPositivePermission, AssertionFalse}
-import interfaces.state.{Store, Heap, PathConditions, State, StateFormatter, ChunkIdentifier, StateFactory}
-import interfaces.{Consumer, Evaluator, VerificationResult, Failure}
-import interfaces.decider.Decider
-import reporting.{DefaultContext, Bookkeeper}
-import state.{DirectChunk, DirectFieldChunk, DirectPredicateChunk, SymbolConvert}
-import state.terms._
-import state.terms.perms.{IsPositive, IsNoAccess}
 
 trait DefaultConsumer[ST <: Store[ST], H <: Heap[H],
 											PC <: PathConditions[PC], S <: State[ST, H, S]]
 		extends Consumer[DefaultFractionalPermissions, DirectChunk, ST, H, S, DefaultContext]
 		{ this: Logging with Evaluator[DefaultFractionalPermissions, ST, H, S, DefaultContext]
 									  with Brancher[ST, H, S, DefaultContext] =>
->>>>>>> e9d3b57c
+                    with Producer[DefaultFractionalPermissions, ST, H, S, DefaultContext[ST, H, S], TV]
 
   private type C = DefaultContext
   private type P = DefaultFractionalPermissions
 
-<<<<<<< HEAD
   protected implicit val manifestH: Manifest[H]
 
-  protected val decider: Decider[P, ST, H, PC, S, C, TV]
+  protected val decider: Decider[P, ST, H, PC, S, C]
   import decider.assume
-=======
-	protected val decider: Decider[P, ST, H, PC, S, C]
-	import decider.assume
->>>>>>> e9d3b57c
 
   protected val stateFactory: StateFactory[ST, H, S]
   import stateFactory._
@@ -68,18 +43,11 @@
   protected val symbolConverter: SymbolConvert
   import symbolConverter.toSort
 
-<<<<<<< HEAD
   protected val stateUtils: StateUtils[ST, H, PC, S, C, TV]
   protected val magicWandSupporter: MagicWandSupporter[ST, H, PC, S, C, TV]
   protected val stateFormatter: StateFormatter[ST, H, S, String]
   protected val bookkeeper: Bookkeeper
   protected val config: Config
-  protected val quantifiedChunkHelper: QuantifiedChunkHelper[ST, H, PC, S, C, TV]
-=======
-	protected val stateFormatter: StateFormatter[ST, H, S, String]
-	protected val bookkeeper: Bookkeeper
-	protected val config: Config
->>>>>>> e9d3b57c
 
   /*
    * ATTENTION: The DirectChunks passed to the continuation correspond to the
@@ -91,14 +59,9 @@
              (Q: (S, Term, List[DirectChunk], C) => VerificationResult)
              : VerificationResult = {
 
-<<<<<<< HEAD
-    consume(σ, σ.h, p, φ.whenExhaling, pve, c, tv)((h1, t, dcs, c1) => {
-      Q(σ \ h1, t, dcs, c1)})
-  }
-=======
     consume(σ, σ.h, p, φ.whenExhaling, pve, c)((h1, t, dcs, c1) =>
       Q(σ \ h1, t, dcs, c1))
->>>>>>> e9d3b57c
+  }
 
   def consumes(σ: S,
                p: P,
@@ -150,81 +113,26 @@
 						Q(h2, Combine(s1, s2), dcs1 ::: dcs2, c2)))
 
       case ast.Implies(e0, a0) if !φ.isPure =>
-<<<<<<< HEAD
         val σC = combine(σ, h, c)
-				eval(σC, e0, pve, c, tv)((t0, c1) =>
-					branch(σC, t0, c, tv, ImplBranching[ST, H, S](e0, t0),
-						(c2: C, tv1: TV) => consume(σ, h, p, a0, pve, c2, tv1)(Q),
-						(c2: C, tv1: TV) => Q(h, Unit, Nil, c2)))
+				eval(σC, e0, pve, c)((t0, c1) =>
+					branch(σC, t0, c1,
+						(c2: C) => consume(σ, h, p, a0, pve, c2)(Q),
+						(c2: C) => Q(h, Unit, Nil, c2)))
 
       case ast.Ite(e0, a1, a2) if !φ.isPure =>
         val σC = combine(σ, h, c)
-        eval(σC, e0, pve, c, tv)((t0, c1) =>
-          branch(σC, t0, c, tv, IfBranching[ST, H, S](e0, t0),
-            (c2: C, tv1: TV) => consume(σ, h, p, a1, pve, c2, tv1)(Q),
-            (c2: C, tv1: TV) => consume(σ, h, p, a2, pve, c2, tv1)(Q)))
-
-
-      /* Quantified field access predicate */
-      case ast.Forall(vars, triggers, ast.Implies(cond, ast.FieldAccessPredicate(locacc @ ast.FieldAccess(eRcvr, f), loss))) =>
-        val tVars = vars map (v => decider.fresh(v.name, toSort(v.typ)))
-        val γVars = Γ((vars map (v => ast.LocalVariable(v.name)(v.typ))) zip tVars)
-        val σ0 = σ \+ γVars
-
-        eval(σ0, cond, pve, c, tv)((tCond, c1) => {
-          /* We cheat a bit and syntactically rewrite the range; this should
-           * not be needed if the axiomatisation supported it.
-           */
-          val rewrittenCond = quantifiedChunkHelper.rewriteGuard(tCond)
-          if (decider.check(σ0, Not(rewrittenCond)))
-            Q(h, Unit, Nil, c1)
-          else {
-            decider.assume(rewrittenCond)
-            eval(σ0, eRcvr, pve, c1, tv)((tRcvr, c2) =>
-              evalp(σ0, loss, pve, c2, tv)((tPerm, c3) => {
-                val h2 =
-                  if (quantifiedChunkHelper.isQuantifiedFor(h,f.name)) h
-                  else quantifiedChunkHelper.quantifyChunksForField(h, f.name)
-                quantifiedChunkHelper.value(σ, h2, tRcvr, f, pve, locacc, c3, tv)(t => {
-                  val ch = quantifiedChunkHelper.transform(tRcvr, f, null, tPerm, /* takes care of rewriting the cond */ tCond)
-                  quantifiedChunkHelper.consume(σ, h2, ch, pve, locacc, c3, tv)(h3 => {
-                    Q(h3, t, Nil, c3)})})}))}})
-
-      /* Field access predicates for quantified fields */
-      case ast.AccessPredicate(locacc @ ast.FieldAccess(eRcvr, field), perm) if quantifiedChunkHelper.isQuantifiedFor(h, field.name) =>
-        eval(σ, eRcvr, pve, c, tv)((tRcvr, c1) =>
-          evalp(σ, perm, pve, c1, tv)((tPerm, c2) =>
-            quantifiedChunkHelper.value(σ, h, tRcvr, field, pve, locacc, c2, tv)(t => {
-              val ch = quantifiedChunkHelper.transformElement(tRcvr, field.name, null, tPerm)
-              quantifiedChunkHelper.consume(σ, h, ch, pve, locacc, c2, tv)(h2 =>
-                Q(h2, t, Nil, c2))})))
+        eval(σC, e0, pve, c)((t0, c1) =>
+          branch(σC, t0, c1,
+            (c2: C) => consume(σ, h, p, a1, pve, c2)(Q),
+            (c2: C) => consume(σ, h, p, a2, pve, c2)(Q)))
 
       case ast.AccessPredicate(locacc, perm) =>
         val σC = combine(σ, h, c)
-        withChunkIdentifier(σC, locacc, true, pve, c, tv)((id, c1) =>
-          evalp(σC, perm, pve, c1, tv)((tPerm, c2) =>
+        withChunkIdentifier(σC, locacc, true, pve, c)((id, c1) =>
+          evalp(σC, perm, pve, c1)((tPerm, c2) =>
             decider.assert(σC, IsPositive(tPerm)){
               case true =>
-                consumePermissions(σC, h, id, p * tPerm, locacc, pve, c2, tv)((h1, ch, c3, results) =>
-=======
-				eval(σ, e0, pve, c)((t0, c1) =>
-					branch(σ, t0, c,
-						(c2: C) => consume(σ, h, p, a0, pve, c2)(Q),
-						(c2: C) => Q(h, Unit, Nil, c2)))
-
-      case ast.Ite(e0, a1, a2) if !φ.isPure =>
-        eval(σ, e0, pve, c)((t0, c1) =>
-          branch(σ, t0, c,
-            (c2: C) => consume(σ, h, p, a1, pve, c2)(Q),
-            (c2: C) => consume(σ, h, p, a2, pve, c2)(Q)))
-
-      case ast.AccessPredicate(locacc, perm) =>
-        withChunkIdentifier(σ, locacc, true, pve, c)((id, c1) =>
-          evalp(σ, perm, pve, c1)((tPerm, c2) =>
-            decider.assert(σ, IsPositive(tPerm)){
-              case true =>
-                consumePermissions(σ, h, id, p * tPerm, locacc, pve, c2)((h1, ch, c3, results) =>
->>>>>>> e9d3b57c
+                consumePermissions(σC, h, id, p * tPerm, locacc, pve, c2)((h1, ch, c3, results) =>
                   ch match {
                     case fc: DirectFieldChunk =>
                         val snap = fc.value.convert(sorts.Snap)
@@ -316,7 +224,7 @@
 //              reinterpret(ch, c1.copy(reserveHeaps = hs.tail), tv)(c2 =>
 //                Q(hs.head, decider.fresh(sorts.Snap), List(ch), c2))
           case _ =>
-            Failure[ST, H, S, TV](pve dueTo MagicWandChunkNotFound(wand), tv)
+            Failure[ST, H, S](pve dueTo MagicWandChunkNotFound(wand))
         }
 
       case pckg @ ast.Packaging(eWand, eIn) =>
@@ -431,17 +339,11 @@
 
 			/* Any regular Expressions, i.e. boolean and arithmetic */
       case _ =>
-<<<<<<< HEAD
         val σC = combine(σ, h, c)
         val c0 = c.copy(reserveHeaps = Nil, exhaleExt = false)
         decider.tryOrFail[(H, Term, List[DirectChunk], C)](σC)((σC1, QS, QF) => {
           eval(σC1, φ, pve, c0, tv)((t, c1) =>
             decider.assert(σC1, t) {
-=======
-        decider.tryOrFail[(H, Term, List[DirectChunk], C)](σ)((σ1, QS, QF) => {
-          eval(σ1, φ, pve, c)((t, c) =>
-            decider.assert(σ1, t) {
->>>>>>> e9d3b57c
               case true =>
                 assume(t)
                 QS((h, Unit, Nil, c1.copy(reserveHeaps = c.reserveHeaps, exhaleExt = c.exhaleExt)))
@@ -460,17 +362,9 @@
                                  pLoss: P,
                                  locacc: ast.LocationAccess,
                                  pve: PartialVerificationError,
-<<<<<<< HEAD
-                                 c: C,
-                                 tv: TV)
+                                 c: C)
                                 (Q: (H, DirectChunk, C, PermissionsConsumptionResult) => VerificationResult)
                                 : VerificationResult = {
-=======
-                                 c: C)
-                                (Q:     (H, DirectChunk, C, PermissionsConsumptionResult)
-                                     => VerificationResult)
-                                :VerificationResult = {
->>>>>>> e9d3b57c
 
     /* TODO: Integrate into regular, (non-)exact consumption that follows afterwards */
     if (c.exhaleExt) /* Function "transfer" from wands paper */
