/*
 * This Source Code Form is subject to the terms of the Mozilla Public
 * License, v. 2.0. If a copy of the MPL was not distributed with this
 * file, You can obtain one at http://mozilla.org/MPL/2.0/.
 */

package viper
package silicon

import com.weiglewilczek.slf4s.Logging
import silver.verifier.PartialVerificationError
import silver.verifier.reasons.{NonPositivePermission, AssertionFalse}
import interfaces.state.{Store, Heap, PathConditions, State, StateFormatter, ChunkIdentifier, StateFactory}
import interfaces.{Consumer, Evaluator, VerificationResult, Failure}
import interfaces.decider.Decider
import reporting.{DefaultContext, Bookkeeper}
import state.{DirectChunk, DirectFieldChunk, DirectPredicateChunk, SymbolConvert}
import state.terms._
import state.terms.perms.{IsPositive, IsNoAccess}

trait DefaultConsumer[ST <: Store[ST], H <: Heap[H],
											PC <: PathConditions[PC], S <: State[ST, H, S]]
		extends Consumer[DefaultFractionalPermissions, DirectChunk, ST, H, S, DefaultContext]
		{ this: Logging with Evaluator[DefaultFractionalPermissions, ST, H, S, DefaultContext]
									  with Brancher[ST, H, S, DefaultContext] =>

  private type C = DefaultContext
  private type P = DefaultFractionalPermissions

	protected val decider: Decider[P, ST, H, PC, S, C]
	import decider.assume

  protected val stateFactory: StateFactory[ST, H, S]
  import stateFactory._

  protected val symbolConverter: SymbolConvert
  import symbolConverter.toSort

	protected val stateFormatter: StateFormatter[ST, H, S, String]
	protected val bookkeeper: Bookkeeper
	protected val config: Config

  /*
   * ATTENTION: The DirectChunks passed to the continuation correspond to the
   * chunks as they existed when the consume took place. More specifically,
   * the amount of permissions that come with these chunks is NOT the amount
   * that has been consumed, but the amount that was found in the heap.
   */
	def consume(σ: S, p: P, φ: ast.Expression, pve: PartialVerificationError, c: C)
             (Q: (S, Term, List[DirectChunk], C) => VerificationResult)
             : VerificationResult =

    consume(σ, σ.h, p, φ.whenExhaling, pve, c)((h1, t, dcs, c1) =>
      Q(σ \ h1, t, dcs, c1))

  def consumes(σ: S,
               p: P,
               φs: Seq[ast.Expression],
               pvef: ast.Expression => PartialVerificationError,
               c: C)
              (Q: (S, List[Term], List[DirectChunk], C) => VerificationResult)
              : VerificationResult =

    consumes(σ, σ.h, p, φs map (_.whenExhaling), Nil, Nil, pvef, c)(Q)

  private def consumes(σ: S, h: H, p: P, φs: Seq[ast.Expression], ts: List[Term], dcs: List[DirectChunk], pvef: ast.Expression => PartialVerificationError, c: C)
                       (Q: (S, List[Term], List[DirectChunk], C) => VerificationResult)
                       : VerificationResult =

    if (φs.isEmpty)
      Q(σ \ h, ts.reverse, dcs.reverse, c)
    else
      consume(σ, h, p, φs.head, pvef(φs.head), c)((h1, t, dcs1, c1) =>
        consumes(σ, h1, p, φs.tail, t :: ts, dcs1 ::: dcs, pvef, c1)(Q))


  protected def consume(σ: S, h: H, p: P, φ: ast.Expression, pve: PartialVerificationError, c: C)
			                 (Q: (H, Term, List[DirectChunk], C) => VerificationResult)
                       : VerificationResult = {

    internalConsume(σ, h, p, φ, pve, c)((h1, s1, dcs, c1) => {
      Q(h1, s1, dcs, c1)
    })
  }

  private def internalConsume(σ: S, h: H, p: P, φ: ast.Expression, pve: PartialVerificationError, c: C)
                             (Q: (H, Term, List[DirectChunk], C) => VerificationResult)
                             : VerificationResult = {

    if (!φ.isInstanceOf[ast.And]) {
      logger.debug(s"\nCONSUME ${φ.pos}: $φ")
      logger.debug(stateFormatter.format(σ))
      logger.debug("h = " + stateFormatter.format(h))
    }

		val consumed = φ match {
      case ast.And(a1, a2) if !φ.isPure =>
				consume(σ, h, p, a1, pve, c)((h1, s1, dcs1, c1) =>
					consume(σ, h1, p, a2, pve, c1)((h2, s2, dcs2, c2) => {
//            println("\n[consumer/and]")
//            println(s"  φ = $φ")
//            println(s"  s1 = $s1}  (${s1.sort}, ${s1.getClass.getSimpleName}})")
//            println(s"  s2 = $s2}  (${s2.sort}, ${s2.getClass.getSimpleName}})")
            val s1a = s1 // s1.sort match {case _: sorts.Arrow => Select(s1, *()) case _ => s1} /* [SNAP-EQ] */
//            println(s"  s1a = $s1a  (${s1a.sort}, ${s1a.getClass.getSimpleName}})")
            val s2a = s2 // s2.sort match {case _: sorts.Arrow => Select(s2, *()) case _ => s2} /* [SNAP-EQ] */
//            println(s"  s2a = $s2a  (${s2a.sort}, ${s2a.getClass.getSimpleName}})")
						Q(h2, Combine(s1a, s2a), dcs1 ::: dcs2, c2)}))

      case ast.Implies(e0, a0) if !φ.isPure =>
				eval(σ, e0, pve, c)((t0, c1) =>
					branch(σ, t0, c,
						(c2: C) => consume(σ, h, p, a0, pve, c2)(Q),
						(c2: C) => Q(h, Unit, Nil, c2)))

      case ast.Ite(e0, a1, a2) if !φ.isPure =>
        eval(σ, e0, pve, c)((t0, c1) =>
          branch(σ, t0, c,
            (c2: C) => consume(σ, h, p, a1, pve, c2)(Q),
            (c2: C) => consume(σ, h, p, a2, pve, c2)(Q)))

<<<<<<< HEAD

      /* Quantified field access predicate */
      case ast.Forall(vars, triggers, ast.Implies(cond, ast.FieldAccessPredicate(locacc @ ast.FieldAccess(eRcvr, f), loss))) =>
        val tVars = vars map (v => decider.fresh(v.name, toSort(v.typ)))
        val γVars = Γ((vars map (v => ast.LocalVariable(v.name)(v.typ))) zip tVars)
        val σ0 = σ \+ γVars

        eval(σ0, cond, pve, c)((tCond, c1) => {
          /* We cheat a bit and syntactically rewrite the range; this should
           * not be needed if the axiomatisation supported it.
           */
          val rewrittenCond = quantifiedChunkHelper.rewriteGuard(tCond)
          if (decider.check(σ0, Not(rewrittenCond)))
            Q(h, Unit, Nil, c1)
          else {
            decider.assume(rewrittenCond)

this.asInstanceOf[DefaultEvaluator[ST, H, PC, C]].quantifiedVars = tVars ++: this.asInstanceOf[DefaultEvaluator[ST, H, PC, C]].quantifiedVars

            eval(σ0, eRcvr, pve, c1)((tRcvr, c2) =>
              evalp(σ0, loss, pve, c2)((tPerm, c3) => {

this.asInstanceOf[DefaultEvaluator[ST, H, PC, C]].quantifiedVars = this.asInstanceOf[DefaultEvaluator[ST, H, PC, C]].quantifiedVars.drop(tVars.length)

                decider.assert(σ, IsPositive(tPerm)){
                  case true =>
                    val h2 =
                      if (quantifiedChunkHelper.isQuantifiedFor(h, f.name)) h
                      else quantifiedChunkHelper.quantifyChunksForField(h, f.name)

                      quantifiedChunkHelper.value(σ, h2, tRcvr, f, tVars, pve, locacc, c3)(v => {
                        val t = v.t0
                        val ch = quantifiedChunkHelper.transform(tRcvr, f, t, tPerm * p, /* takes care of rewriting the cond */ tCond, tVars)
                        quantifiedChunkHelper.consume(σ, h2, None, f, ch.perm, pve, locacc, c3)(h3 =>
                          Q(h3, t, Nil, c3))})

                  case false =>
                    Failure[ST, H, S](pve dueTo NonPositivePermission(loss))}}))}})

      /* Field access predicates for quantified fields */
      case ast.AccessPredicate(locacc @ ast.FieldAccess(eRcvr, field), perm)
          if quantifiedChunkHelper.isQuantifiedFor(h, field.name) =>

        val ch = quantifiedChunkHelper.getQuantifiedChunk(h, field.name).get // TODO: Slightly inefficient, since it repeats the work of isQuantifiedFor

        eval(σ, eRcvr, pve, c)((tRcvr, c1) =>
          evalp(σ, perm, pve, c1)((tPerm, c2) =>
            quantifiedChunkHelper.value(σ, h, tRcvr, field, ch.quantifiedVars, pve, locacc, c2)(t => {
              val (ch1, optIdx) = quantifiedChunkHelper.transformElement(tRcvr, field.name, t, tPerm)
              quantifiedChunkHelper.consume(σ, h, Some(tRcvr), field, ch1.perm, pve, locacc, c2)(h2 =>
                Q(h2, t, Nil, c2))})))

=======
>>>>>>> 0c37b1e4
      case ast.AccessPredicate(locacc, perm) =>
        withChunkIdentifier(σ, locacc, true, pve, c)((id, c1) =>
          evalp(σ, perm, pve, c1)((tPerm, c2) =>
            decider.assert(σ, IsPositive(tPerm)){
              case true =>
                consumePermissions(σ, h, id, p * tPerm, locacc, pve, c2)((h1, ch, c3, results) =>
                  ch match {
                    case fc: DirectFieldChunk =>
                      val snap = fc.value.convert(sorts.Snap)
                      Q(h1, snap, fc :: Nil, c3)

                    case pc: DirectPredicateChunk =>
                      val h2 =
                        if (results.consumedCompletely)
                          pc.nested.foldLeft(h1){case (ha, nc) => ha - nc}
                        else
                          h1
//                      println(s"  pc = $pc")
//                      println(s"  pc.snap = ${pc.snap}  (${pc.snap.sort}, ${pc.snap.getClass.getSimpleName}})")
                      Q(h2, pc.snap, pc :: Nil, c3)})
              case false =>
                Failure[ST, H, S](pve dueTo NonPositivePermission(perm))}))

      case _: ast.InhaleExhale =>
        Failure[ST, H, S](ast.Consistency.createUnexpectedInhaleExhaleExpressionError(φ))

			/* Any regular Expressions, i.e. boolean and arithmetic.
			 * IMPORTANT: The expression is evaluated in the initial heap (σ.h) and
			 * not in the partially consumed heap (h).
			 */
      case _ =>
        decider.tryOrFail[(H, Term, List[DirectChunk], C)](σ)((σ1, QS, QF) => {
          eval(σ1, φ, pve, c)((t, c) =>
//            println("\n[consume/pure]")
//            println(s"  φ = $φ")
//            println(s"  t = $t")
            decider.assert(σ1, t) {
              case true =>
                assume(t)
                QS((h, Unit, Nil, c))
              case false =>
                QF(Failure[ST, H, S](pve dueTo AssertionFalse(φ)))
            })
        })(Q.tupled)
		}

		consumed
	}

  private def consumePermissions(σ: S,
                                 h: H,
                                 id: ChunkIdentifier,
                                 pLoss: P,
                                 locacc: ast.LocationAccess,
                                 pve: PartialVerificationError,
                                 c: C)
                                (Q:     (H, DirectChunk, C, PermissionsConsumptionResult)
                                     => VerificationResult)
                                :VerificationResult = {

    /* TODO: assert that pLoss > 0 */

    if (consumeExactRead(pLoss, c)) {
      decider.withChunk[DirectChunk](σ, h, id, pLoss, locacc, pve, c)(ch => {
        if (decider.check(σ, IsNoAccess(ch.perm - pLoss))) {
          Q(h - ch, ch, c, PermissionsConsumptionResult(true))}
        else
          Q(h - ch + (ch - pLoss), ch, c, PermissionsConsumptionResult(false))})
    } else {
      decider.withChunk[DirectChunk](σ, h, id, locacc, pve, c)(ch => {
        assume(pLoss < ch.perm)
        Q(h - ch + (ch - pLoss), ch, c, PermissionsConsumptionResult(false))})
    }
  }

  private def consumeExactRead(fp: P, c: C): Boolean = fp match {
    case TermPerm(v: Var) => !c.constrainableARPs.contains(v)
    case _: TermPerm => true
    case _: WildcardPerm => false
    case PermPlus(t0, t1) => consumeExactRead(t0, c) || consumeExactRead(t1, c)
    case PermMinus(t0, t1) => consumeExactRead(t0, c) || consumeExactRead(t1, c)
    case PermTimes(t0, t1) => consumeExactRead(t0, c) && consumeExactRead(t1, c)
    case IntPermTimes(_, t1) => consumeExactRead(t1, c)
    case _ => true
  }
}

private case class PermissionsConsumptionResult(consumedCompletely: Boolean)<|MERGE_RESOLUTION|>--- conflicted
+++ resolved
@@ -96,16 +96,8 @@
 		val consumed = φ match {
       case ast.And(a1, a2) if !φ.isPure =>
 				consume(σ, h, p, a1, pve, c)((h1, s1, dcs1, c1) =>
-					consume(σ, h1, p, a2, pve, c1)((h2, s2, dcs2, c2) => {
-//            println("\n[consumer/and]")
-//            println(s"  φ = $φ")
-//            println(s"  s1 = $s1}  (${s1.sort}, ${s1.getClass.getSimpleName}})")
-//            println(s"  s2 = $s2}  (${s2.sort}, ${s2.getClass.getSimpleName}})")
-            val s1a = s1 // s1.sort match {case _: sorts.Arrow => Select(s1, *()) case _ => s1} /* [SNAP-EQ] */
-//            println(s"  s1a = $s1a  (${s1a.sort}, ${s1a.getClass.getSimpleName}})")
-            val s2a = s2 // s2.sort match {case _: sorts.Arrow => Select(s2, *()) case _ => s2} /* [SNAP-EQ] */
-//            println(s"  s2a = $s2a  (${s2a.sort}, ${s2a.getClass.getSimpleName}})")
-						Q(h2, Combine(s1a, s2a), dcs1 ::: dcs2, c2)}))
+					consume(σ, h1, p, a2, pve, c1)((h2, s2, dcs2, c2) =>
+						Q(h2, Combine(s1, s2), dcs1 ::: dcs2, c2)))
 
       case ast.Implies(e0, a0) if !φ.isPure =>
 				eval(σ, e0, pve, c)((t0, c1) =>
@@ -119,61 +111,6 @@
             (c2: C) => consume(σ, h, p, a1, pve, c2)(Q),
             (c2: C) => consume(σ, h, p, a2, pve, c2)(Q)))
 
-<<<<<<< HEAD
-
-      /* Quantified field access predicate */
-      case ast.Forall(vars, triggers, ast.Implies(cond, ast.FieldAccessPredicate(locacc @ ast.FieldAccess(eRcvr, f), loss))) =>
-        val tVars = vars map (v => decider.fresh(v.name, toSort(v.typ)))
-        val γVars = Γ((vars map (v => ast.LocalVariable(v.name)(v.typ))) zip tVars)
-        val σ0 = σ \+ γVars
-
-        eval(σ0, cond, pve, c)((tCond, c1) => {
-          /* We cheat a bit and syntactically rewrite the range; this should
-           * not be needed if the axiomatisation supported it.
-           */
-          val rewrittenCond = quantifiedChunkHelper.rewriteGuard(tCond)
-          if (decider.check(σ0, Not(rewrittenCond)))
-            Q(h, Unit, Nil, c1)
-          else {
-            decider.assume(rewrittenCond)
-
-this.asInstanceOf[DefaultEvaluator[ST, H, PC, C]].quantifiedVars = tVars ++: this.asInstanceOf[DefaultEvaluator[ST, H, PC, C]].quantifiedVars
-
-            eval(σ0, eRcvr, pve, c1)((tRcvr, c2) =>
-              evalp(σ0, loss, pve, c2)((tPerm, c3) => {
-
-this.asInstanceOf[DefaultEvaluator[ST, H, PC, C]].quantifiedVars = this.asInstanceOf[DefaultEvaluator[ST, H, PC, C]].quantifiedVars.drop(tVars.length)
-
-                decider.assert(σ, IsPositive(tPerm)){
-                  case true =>
-                    val h2 =
-                      if (quantifiedChunkHelper.isQuantifiedFor(h, f.name)) h
-                      else quantifiedChunkHelper.quantifyChunksForField(h, f.name)
-
-                      quantifiedChunkHelper.value(σ, h2, tRcvr, f, tVars, pve, locacc, c3)(v => {
-                        val t = v.t0
-                        val ch = quantifiedChunkHelper.transform(tRcvr, f, t, tPerm * p, /* takes care of rewriting the cond */ tCond, tVars)
-                        quantifiedChunkHelper.consume(σ, h2, None, f, ch.perm, pve, locacc, c3)(h3 =>
-                          Q(h3, t, Nil, c3))})
-
-                  case false =>
-                    Failure[ST, H, S](pve dueTo NonPositivePermission(loss))}}))}})
-
-      /* Field access predicates for quantified fields */
-      case ast.AccessPredicate(locacc @ ast.FieldAccess(eRcvr, field), perm)
-          if quantifiedChunkHelper.isQuantifiedFor(h, field.name) =>
-
-        val ch = quantifiedChunkHelper.getQuantifiedChunk(h, field.name).get // TODO: Slightly inefficient, since it repeats the work of isQuantifiedFor
-
-        eval(σ, eRcvr, pve, c)((tRcvr, c1) =>
-          evalp(σ, perm, pve, c1)((tPerm, c2) =>
-            quantifiedChunkHelper.value(σ, h, tRcvr, field, ch.quantifiedVars, pve, locacc, c2)(t => {
-              val (ch1, optIdx) = quantifiedChunkHelper.transformElement(tRcvr, field.name, t, tPerm)
-              quantifiedChunkHelper.consume(σ, h, Some(tRcvr), field, ch1.perm, pve, locacc, c2)(h2 =>
-                Q(h2, t, Nil, c2))})))
-
-=======
->>>>>>> 0c37b1e4
       case ast.AccessPredicate(locacc, perm) =>
         withChunkIdentifier(σ, locacc, true, pve, c)((id, c1) =>
           evalp(σ, perm, pve, c1)((tPerm, c2) =>
@@ -182,8 +119,8 @@
                 consumePermissions(σ, h, id, p * tPerm, locacc, pve, c2)((h1, ch, c3, results) =>
                   ch match {
                     case fc: DirectFieldChunk =>
-                      val snap = fc.value.convert(sorts.Snap)
-                      Q(h1, snap, fc :: Nil, c3)
+                        val snap = fc.value.convert(sorts.Snap)
+                        Q(h1, snap, fc :: Nil, c3)
 
                     case pc: DirectPredicateChunk =>
                       val h2 =
@@ -191,8 +128,6 @@
                           pc.nested.foldLeft(h1){case (ha, nc) => ha - nc}
                         else
                           h1
-//                      println(s"  pc = $pc")
-//                      println(s"  pc.snap = ${pc.snap}  (${pc.snap.sort}, ${pc.snap.getClass.getSimpleName}})")
                       Q(h2, pc.snap, pc :: Nil, c3)})
               case false =>
                 Failure[ST, H, S](pve dueTo NonPositivePermission(perm))}))
@@ -207,9 +142,6 @@
       case _ =>
         decider.tryOrFail[(H, Term, List[DirectChunk], C)](σ)((σ1, QS, QF) => {
           eval(σ1, φ, pve, c)((t, c) =>
-//            println("\n[consume/pure]")
-//            println(s"  φ = $φ")
-//            println(s"  t = $t")
             decider.assert(σ1, t) {
               case true =>
                 assume(t)
