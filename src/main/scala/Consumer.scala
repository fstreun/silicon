package semper
package silicon

import com.weiglewilczek.slf4s.Logging
import sil.verifier.PartialVerificationError
import sil.verifier.reasons.{NonPositivePermission, AssertionFalse}
import interfaces.state.{Store, Heap, PathConditions, State, StateFormatter, ChunkIdentifier, StateFactory}
import interfaces.{Consumer, Evaluator, VerificationResult, Failure}
import interfaces.reporting.TraceView
import interfaces.decider.Decider
import reporting.{DefaultContext, Consuming, ImplBranching, IfBranching, Bookkeeper}
import state.{DirectChunk, DirectFieldChunk, DirectPredicateChunk, SymbolConvert}
import state.terms._
import state.terms.perms.{IsPositive, IsNoAccess}
import heap.QuantifiedChunkHelper

trait DefaultConsumer[ST <: Store[ST], H <: Heap[H],
											PC <: PathConditions[PC], S <: State[ST, H, S],
											TV <: TraceView[TV, ST, H, S]]
		extends Consumer[DefaultFractionalPermissions, DirectChunk, ST, H, S, DefaultContext[ST, H, S], TV]
		{ this: Logging with Evaluator[DefaultFractionalPermissions, ST, H, S, DefaultContext[ST, H, S], TV]
									  with Brancher[ST, H, S, DefaultContext[ST, H, S], TV] =>

  private type C = DefaultContext[ST, H, S]
  private type P = DefaultFractionalPermissions

	protected val decider: Decider[P, ST, H, PC, S, C, TV]
	import decider.assume

  protected val stateFactory: StateFactory[ST, H, S]
  import stateFactory._

  protected val symbolConverter: SymbolConvert
  import symbolConverter.toSort

  protected val quantifiedChunkHelper: QuantifiedChunkHelper[ST, H, PC, S, C, TV]
	protected val stateFormatter: StateFormatter[ST, H, S, String]
	protected val bookkeeper: Bookkeeper
	protected val config: Config

  /*
   * ATTENTION: The DirectChunks passed to the continuation correspond to the
   * chunks as they existed when the consume took place. More specifically,
   * the amount of permissions that come with these chunks is NOT the amount
   * that has been consumed, but the amount that was found in the heap.
   */
	def consume(σ: S, p: P, φ: ast.Expression, pve: PartialVerificationError, c: C, tv: TV)
             (Q: (S, Term, List[DirectChunk], C) => VerificationResult)
             : VerificationResult =

    consume(σ, σ.h, p, φ.whenExhaling, pve, c, tv)((h1, t, dcs, c1) =>
      Q(σ \ h1, t, dcs, c1))

  def consumes(σ: S,
               p: P,
               φs: Seq[ast.Expression],
               pvef: ast.Expression => PartialVerificationError,
               c: C,
               tv: TV)
              (Q: (S, List[Term], List[DirectChunk], C) => VerificationResult)
              : VerificationResult =

    consumes(σ, σ.h, p, φs map (_.whenExhaling), Nil, Nil, pvef, c, tv)(Q)

  private def consumes(σ: S, h: H, p: P, φs: Seq[ast.Expression], ts: List[Term], dcs: List[DirectChunk], pvef: ast.Expression => PartialVerificationError, c: C, tv: TV)
                       (Q: (S, List[Term], List[DirectChunk], C) => VerificationResult)
                       : VerificationResult =

    if (φs.isEmpty)
      Q(σ \ h, ts.reverse, dcs.reverse, c)
    else
      consume(σ, h, p, φs.head, pvef(φs.head), c, tv)((h1, t, dcs1, c1) =>
        consumes(σ, h1, p, φs.tail, t :: ts, dcs1 ::: dcs, pvef, c1, tv)(Q))


  protected def consume(σ: S, h: H, p: P, φ: ast.Expression, pve: PartialVerificationError, c: C, tv: TV)
			                 (Q: (H, Term, List[DirectChunk], C) => VerificationResult)
                       : VerificationResult = {

    val tv1 = tv.stepInto(c, Consuming[ST, H, S](σ, h, p, φ))

    internalConsume(σ, h, p, φ, pve, c, tv1)((h1, s1, dcs, c1) => {
      tv1.currentStep.σPost = σ \ h1
      Q(h1, s1, dcs, c1)
    })
  }

  private def internalConsume(σ: S, h: H, p: P, φ: ast.Expression, pve: PartialVerificationError, c: C, tv: TV)
                             (Q: (H, Term, List[DirectChunk], C) => VerificationResult)
                             : VerificationResult = {

    if (!φ.isInstanceOf[ast.And]) {
      logger.debug(s"\nCONSUME ${φ.pos}: $φ")
      logger.debug(stateFormatter.format(σ))
      logger.debug("h = " + stateFormatter.format(h))
    }

		val consumed = φ match {
      case ast.And(a1, a2) if !φ.isPure =>
				consume(σ, h, p, a1, pve, c, tv)((h1, s1, dcs1, c1) =>
					consume(σ, h1, p, a2, pve, c1, tv)((h2, s2, dcs2, c2) => {
//            println("\n[consumer/and]")
//            println(s"  φ = $φ")
//            println(s"  s1 = $s1}  (${s1.sort}, ${s1.getClass.getSimpleName}})")
//            println(s"  s2 = $s2}  (${s2.sort}, ${s2.getClass.getSimpleName}})")
            val s1a = s1 // s1.sort match {case _: sorts.Arrow => Select(s1, *()) case _ => s1} /* [SNAP-EQ] */
//            println(s"  s1a = $s1a  (${s1a.sort}, ${s1a.getClass.getSimpleName}})")
            val s2a = s2 // s2.sort match {case _: sorts.Arrow => Select(s2, *()) case _ => s2} /* [SNAP-EQ] */
//            println(s"  s2a = $s2a  (${s2a.sort}, ${s2a.getClass.getSimpleName}})")
						Q(h2, Combine(s1a, s2a), dcs1 ::: dcs2, c2)}))

      case ast.Implies(e0, a0) if !φ.isPure =>
				eval(σ, e0, pve, c, tv)((t0, c1) =>
					branch(σ, t0, c, tv, ImplBranching[ST, H, S](e0, t0),
						(c2: C, tv1: TV) => consume(σ, h, p, a0, pve, c2, tv1)(Q),
						(c2: C, tv1: TV) => Q(h, Unit, Nil, c2)))

      case ast.Ite(e0, a1, a2) if !φ.isPure =>
        eval(σ, e0, pve, c, tv)((t0, c1) =>
          branch(σ, t0, c, tv, IfBranching[ST, H, S](e0, t0),
            (c2: C, tv1: TV) => consume(σ, h, p, a1, pve, c2, tv1)(Q),
            (c2: C, tv1: TV) => consume(σ, h, p, a2, pve, c2, tv1)(Q)))


      /* Quantified field access predicate */
      case ast.Forall(vars, triggers, ast.Implies(cond, ast.FieldAccessPredicate(locacc @ ast.FieldAccess(eRcvr, f), loss))) =>
        val tVars = vars map (v => decider.fresh(v.name, toSort(v.typ)))
        val γVars = Γ((vars map (v => ast.LocalVariable(v.name)(v.typ))) zip tVars)
        val σ0 = σ \+ γVars

        eval(σ0, cond, pve, c, tv)((tCond, c1) => {
          /* We cheat a bit and syntactically rewrite the range; this should
           * not be needed if the axiomatisation supported it.
           */
          val rewrittenCond = quantifiedChunkHelper.rewriteGuard(tCond)
          if (decider.check(σ0, Not(rewrittenCond)))
            Q(h, Unit, Nil, c1)
          else {
            decider.assume(rewrittenCond)
            eval(σ0, eRcvr, pve, c1, tv)((tRcvr, c2) =>
              evalp(σ0, loss, pve, c2, tv)((tPerm, c3) => {
<<<<<<< HEAD
                val h2 = if (quantifiedChunkHelper.isQuantifiedFor(h,f.name)) σ0.h else quantifiedChunkHelper.quantifyChunksForField(h, f.name)
                quantifiedChunkHelper.value(σ, h2, tRcvr, f, pve, locacc, c3, tv)(v => {
//                  println("\n[consumer/forall]")
//                  println(s"  tRcvr = $tRcvr")
//                  println(s"  tCond = $tCond")
//                  println(s"  v = $v  (${v.sort}, ${v.getClass.getSimpleName}})")
                  val t = v.t0
                  /* TODO: Passing 'null' is probably not a good idea ... */
=======
                val h2 =
                  if (quantifiedChunkHelper.isQuantifiedFor(h,f.name)) h
                  else quantifiedChunkHelper.quantifyChunksForField(h, f.name)
                quantifiedChunkHelper.value(σ, h2, tRcvr, f, pve, locacc, c3, tv)(t => {
>>>>>>> 223a3291
                  val ch = quantifiedChunkHelper.transform(tRcvr, f, null, tPerm, /* takes care of rewriting the cond */ tCond)
//                  println(s"  ch = $ch")
                  quantifiedChunkHelper.consume(σ, h2, ch, pve, locacc, c3, tv)(h3 => {
                    Q(h3, t, Nil, c3)})})}))}})

      /* Field access predicates for quantified fields */
      case ast.AccessPredicate(locacc @ ast.FieldAccess(eRcvr, field), perm) if quantifiedChunkHelper.isQuantifiedFor(h, field.name) =>
        eval(σ, eRcvr, pve, c, tv)((tRcvr, c1) =>
          evalp(σ, perm, pve, c1, tv)((tPerm, c2) =>
            quantifiedChunkHelper.value(σ, h, tRcvr, field, pve, locacc, c2, tv)(t => {
              val ch = quantifiedChunkHelper.transformElement(tRcvr, field.name, null, tPerm)
              quantifiedChunkHelper.consume(σ, h, ch, pve, locacc, c2, tv)(h2 =>
                Q(h2, t, Nil, c2))})))

      case ast.AccessPredicate(locacc, perm) =>
//        println("\n[consumer/acc]")
//        println(s"  φ = $φ")
        withChunkIdentifier(σ, locacc, true, pve, c, tv)((id, c1) =>
          evalp(σ, perm, pve, c1, tv)((tPerm, c2) =>
            decider.assert(σ, IsPositive(tPerm)){
              case true =>
                consumePermissions(σ, h, id, p * tPerm, locacc, pve, c2, tv)((h1, ch, c3, results) =>
                  ch match {
                    case fc: DirectFieldChunk =>
                      val snap = fc.value.convert(sorts.Snap)
                      Q(h1, snap, fc :: Nil, c3)

                    case pc: DirectPredicateChunk =>
                      val h2 =
                        if (results.consumedCompletely)
                          pc.nested.foldLeft(h1){case (ha, nc) => ha - nc}
                        else
                          h1
//                      println(s"  pc = $pc")
//                      println(s"  pc.snap = ${pc.snap}  (${pc.snap.sort}, ${pc.snap.getClass.getSimpleName}})")
                      Q(h2, pc.snap, pc :: Nil, c3)})
              case false =>
                Failure[ST, H, S, TV](pve dueTo NonPositivePermission(perm), tv)}))

      case _: ast.InhaleExhale =>
        Failure[ST, H, S, TV](ast.Consistency.createUnexpectedInhaleExhaleExpressionError(φ), tv)

			/* Any regular Expressions, i.e. boolean and arithmetic.
			 * IMPORTANT: The expression is evaluated in the initial heap (σ.h) and
			 * not in the partially consumed heap (h).
			 */
      case _ =>
        decider.tryOrFail[(H, Term, List[DirectChunk], C)](σ)((σ1, QS, QF) => {
          eval(σ1, φ, pve, c, tv)((t, c) => {
//            println("\n[consume/pure]")
//            println(s"  φ = $φ")
//            println(s"  t = $t")
            decider.assert(σ1, t) {
              case true =>
                assume(t)
                QS((h, Unit, Nil, c))
              case false =>
                QF(Failure[ST, H, S, TV](pve dueTo AssertionFalse(φ), tv))
            }})
        })(Q.tupled)
		}

		consumed
	}

  private def consumePermissions(σ: S,
                                 h: H,
                                 id: ChunkIdentifier,
                                 pLoss: P,
                                 locacc: ast.LocationAccess,
                                 pve: PartialVerificationError,
                                 c: C,
                                 tv: TV)
                                (Q:     (H, DirectChunk, C, PermissionsConsumptionResult)
                                     => VerificationResult)
                                :VerificationResult = {

    /* TODO: assert that pLoss > 0 */

    if (consumeExactRead(pLoss, c)) {
      decider.withChunk[DirectChunk](σ, h, id, pLoss, locacc, pve, c, tv)(ch => {
        if (decider.check(σ, IsNoAccess(ch.perm - pLoss))) {
          Q(h - ch, ch, c, PermissionsConsumptionResult(true))}
        else
          Q(h - ch + (ch - pLoss), ch, c, PermissionsConsumptionResult(false))})
    } else {
      decider.withChunk[DirectChunk](σ, h, id, locacc, pve, c, tv)(ch => {
        assume(pLoss < ch.perm)
        Q(h - ch + (ch - pLoss), ch, c, PermissionsConsumptionResult(false))})
    }
  }

  private def consumeExactRead(fp: P, c: C): Boolean = fp match {
    case TermPerm(v: Var) => !c.constrainableARPs.contains(v)
    case _: TermPerm => true
    case _: WildcardPerm => false
    case PermPlus(t0, t1) => consumeExactRead(t0, c) || consumeExactRead(t1, c)
    case PermMinus(t0, t1) => consumeExactRead(t0, c) || consumeExactRead(t1, c)
    case PermTimes(t0, t1) => consumeExactRead(t0, c) && consumeExactRead(t1, c)
    case IntPermTimes(_, t1) => consumeExactRead(t1, c)
    case _ => true
  }
}

private case class PermissionsConsumptionResult(consumedCompletely: Boolean)<|MERGE_RESOLUTION|>--- conflicted
+++ resolved
@@ -139,24 +139,19 @@
             decider.assume(rewrittenCond)
             eval(σ0, eRcvr, pve, c1, tv)((tRcvr, c2) =>
               evalp(σ0, loss, pve, c2, tv)((tPerm, c3) => {
-<<<<<<< HEAD
-                val h2 = if (quantifiedChunkHelper.isQuantifiedFor(h,f.name)) σ0.h else quantifiedChunkHelper.quantifyChunksForField(h, f.name)
-                quantifiedChunkHelper.value(σ, h2, tRcvr, f, pve, locacc, c3, tv)(v => {
-//                  println("\n[consumer/forall]")
+                val h2 =
+                  if (quantifiedChunkHelper.isQuantifiedFor(h,f.name)) h
+                  else quantifiedChunkHelper.quantifyChunksForField(h, f.name)
 //                  println(s"  tRcvr = $tRcvr")
 //                  println(s"  tCond = $tCond")
 //                  println(s"  v = $v  (${v.sort}, ${v.getClass.getSimpleName}})")
                   val t = v.t0
                   /* TODO: Passing 'null' is probably not a good idea ... */
-=======
-                val h2 =
-                  if (quantifiedChunkHelper.isQuantifiedFor(h,f.name)) h
-                  else quantifiedChunkHelper.quantifyChunksForField(h, f.name)
-                quantifiedChunkHelper.value(σ, h2, tRcvr, f, pve, locacc, c3, tv)(t => {
->>>>>>> 223a3291
                   val ch = quantifiedChunkHelper.transform(tRcvr, f, null, tPerm, /* takes care of rewriting the cond */ tCond)
 //                  println(s"  ch = $ch")
                   quantifiedChunkHelper.consume(σ, h2, ch, pve, locacc, c3, tv)(h3 => {
+//                    println("\n[consumer/forall]")
+//                    println(s"  t = $t")
                     Q(h3, t, Nil, c3)})})}))}})
 
       /* Field access predicates for quantified fields */
