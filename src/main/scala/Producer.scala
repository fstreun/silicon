/*
 * This Source Code Form is subject to the terms of the Mozilla Public
 * License, v. 2.0. If a copy of the MPL was not distributed with this
 * file, You can obtain one at http://mozilla.org/MPL/2.0/.
 */

package viper
package silicon

import com.weiglewilczek.slf4s.Logging
import silver.verifier.PartialVerificationError
import interfaces.state.{Store, Heap, PathConditions, State, StateFactory, StateFormatter}
import interfaces.{Success, Failure, Producer, Consumer, Evaluator, VerificationResult}
import interfaces.decider.Decider
import state.terms._
import state.{DirectFieldChunk, DirectPredicateChunk, SymbolConvert, DirectChunk}
<<<<<<< HEAD
import reporting.{DefaultContext, Producing, ImplBranching, IfBranching, Bookkeeper}
import supporters.MagicWandSupporter
import heap.QuantifiedChunkHelper
=======
import reporting.{DefaultContext, Bookkeeper}
>>>>>>> e9d3b57c

trait DefaultProducer[ST <: Store[ST],
                      H <: Heap[H],
                      PC <: PathConditions[PC],
                      S <: State[ST, H, S]]
    extends Producer[DefaultFractionalPermissions, ST, H, S, DefaultContext]
        with HasLocalState
    { this: Logging with Evaluator[DefaultFractionalPermissions, ST, H, S, DefaultContext]
                    with Consumer[DefaultFractionalPermissions, DirectChunk, ST, H, S, DefaultContext]
                    with Brancher[ST, H, S, DefaultContext] =>

  private type C = DefaultContext
  private type P = DefaultFractionalPermissions

  protected val decider: Decider[P, ST, H, PC, S, C]
  import decider.{fresh, assume}

  protected val stateFactory: StateFactory[ST, H, S]
  import stateFactory._

  protected val symbolConverter: SymbolConvert
  import symbolConverter.toSort

<<<<<<< HEAD
  protected val quantifiedChunkHelper: QuantifiedChunkHelper[ST, H, PC, S, C, TV]
  protected val magicWandSupporter: MagicWandSupporter[ST, H, PC, S, C, TV]
=======
>>>>>>> e9d3b57c
  protected val stateFormatter: StateFormatter[ST, H, S, String]
  protected val bookkeeper: Bookkeeper
  protected val config: Config

  private var snapshotCacheFrames: Stack[Map[Term, (Term, Term)]] = Stack()
  private var snapshotCache: Map[Term, (Term, Term)] = Map()

  def produce(σ: S,
              sf: Sort => Term,
              p: P,
              φ: ast.Expression,
              pve: PartialVerificationError,
              c: C)
             (Q: (S, C) => VerificationResult)
             : VerificationResult =

    produce2(σ, sf, p, φ.whenInhaling, pve, c)((h, c1) =>
      Q(σ \ h, c1))

  def produces(σ: S,
               sf: Sort => Term,
               p: P,
               φs: Seq[ast.Expression],
               pvef: ast.Expression => PartialVerificationError,
               c: C)
              (Q: (S, C) => VerificationResult)
              : VerificationResult =

    if (φs.isEmpty)
      Q(σ, c)
    else {
      val φ = φs.head.whenInhaling
      produce(σ, sf, p, φ, pvef(φ), c)((σ1, c1) =>
        produces(σ1, sf, p, φs.tail, pvef, c1)(Q))
    }

  private def produce2(σ: S,
                       sf: Sort => Term,
                       p: P,
                       φ: ast.Expression,
                       pve: PartialVerificationError,
                       c: C)
                      (Q: (H, C) => VerificationResult)
                      : VerificationResult = {

    internalProduce(σ, sf, p, φ, pve, c)((h, c1) => {
      Q(h, c1)
    })
  }

  private def internalProduce(σ: S,
                              sf: Sort => Term,
                              p: P,
                              φ: ast.Expression,
                              pve: PartialVerificationError,
                              c: C)
                             (Q: (H, C) => VerificationResult)
                             : VerificationResult = {

    if (!φ.isInstanceOf[ast.And]) {
      logger.debug(s"\nPRODUCE ${φ.pos}: $φ")
      logger.debug(stateFormatter.format(σ))
    }

    val produced = φ match {
      case ast.And(a0, a1) if !φ.isPure =>
        val s0 = mkSnap(a0, c)
        val s1 = mkSnap(a1, c)
        val tSnapEq = Eq(sf(sorts.Snap), Combine(s0, s1))

        val sf0 = (sort: Sort) => s0.convert(sort)
        val sf1 = (sort: Sort) => s1.convert(sort)

        assume(tSnapEq)
        produce2(σ, sf0, p, a0, pve, c)((h1, c1) =>
          produce2(σ \ h1, sf1, p, a1, pve, c1)((h2, c2) =>
            Q(h2, c2)))

      case ast.Implies(e0, a0) if !φ.isPure =>
        eval(σ, e0, pve, c)((t0, c1) =>
          branch(σ, t0, c1,
            (c2: C) => produce2(σ, sf, p, a0, pve, c2)(Q),
            (c2: C) => Q(σ.h, c2)))

      case ast.Ite(e0, a1, a2) if !φ.isPure =>
        eval(σ, e0, pve, c)((t0, c1) =>
          branch(σ, t0, c1,
            (c2: C) => produce2(σ, sf, p, a1, pve, c2)(Q),
            (c2: C) => produce2(σ, sf, p, a2, pve, c2)(Q)))

      case ast.FieldAccessPredicate(ast.FieldAccess(eRcvr, field), gain) =>
<<<<<<< HEAD
        eval(σ, eRcvr, pve, c, tv)((tRcvr, c1) =>
          /* Assuming receiver non-null might contradict current path conditions
           * and we would like to detect that as early as possible.
           * We could try to assert false after the assumption, but it seems likely
           * that 'tRcvr === Null()' syntactically occurs in the path conditions if
           * it is true. Hence, we assert it here, which (should) syntactically look
           * for the term before calling Z3.
           */
          if (decider.check(σ, tRcvr === Null())) /* TODO: Benchmark performance impact */
            Success()
          else {
            assume(tRcvr !== Null())
            evalp(σ, gain, pve, c1, tv)((pGain, c2) => {
              val s = sf(toSort(field.typ))
              val pNettoGain = pGain * p
              val ch = DirectFieldChunk(tRcvr, field.name, s, pNettoGain)
              assume(NoPerm() < pGain)
              Q(σ.h + ch, c2)})})
=======
        eval(σ, eRcvr, pve, c)((tRcvr, c1) => {
          assume(tRcvr !== Null())
          evalp(σ, gain, pve, c1)((pGain, c2) => {
            val s = sf(toSort(field.typ))
            val pNettoGain = pGain * p
            val ch = DirectFieldChunk(tRcvr, field.name, s, pNettoGain)
            assume(NoPerm() < pGain)
            Q(σ.h + ch, c2)})})
>>>>>>> e9d3b57c

      case ast.PredicateAccessPredicate(ast.PredicateAccess(eArgs, predicateName), gain) =>
        val predicate = c.program.findPredicate(predicateName)
        evals(σ, eArgs, pve, c)((tArgs, c1) =>
          evalp(σ, gain, pve, c1)((pGain, c2) => {
            val s = sf(getOptimalSnapshotSort(predicate.body, c)._1)
            val pNettoGain = pGain * p
            val ch = DirectPredicateChunk(predicate.name, tArgs, s, pNettoGain)
            assume(NoPerm() < pGain)
            Q(σ.h + ch, c2)}))

<<<<<<< HEAD
      case wand: ast.MagicWand =>
        val ch = magicWandSupporter.createChunk(σ.γ, /*σ.h,*/ wand)
        Q(σ.h + ch, c)

      /* Quantified field access predicate */
      case fa@ ast.Forall(vars, triggers, ast.Implies(cond, ast.FieldAccessPredicate(ast.FieldAccess(eRcvr, f), gain))) =>
        decider.prover.logComment("Producing set access predicate " + fa)

        val tVars = vars map (v => fresh(v.name, toSort(v.typ)))
        val γVars = Γ((vars map (v => ast.LocalVariable(v.name)(v.typ))) zip tVars)

        eval(σ \+ γVars, cond, pve, c, tv)((tCond, c1) =>
          eval(σ \+ γVars, eRcvr, pve, c1, tv)((tRcvr, c2) => {
            decider.prover.logComment("End produce set access predicate " + fa)
            evalp(σ \+ γVars, gain, pve, c2, tv)((pGain, c3) => {
              /* TODO: This is just a temporary work-around to cope with problems related to quantified permissions. */
              val ch = quantifiedChunkHelper.transform(tRcvr, f, sf(toSort(f.typ)), pGain * p, tCond)
              val v = Var("nonnull", sorts.Ref)
                val auxQuant =
                  Quantification(
                    Forall,
                    List(v),
                    Implies(
                      Less(NoPerm(), ch.perm.replace(*(), v)),
                      v !== Null()),
                    List(Trigger(List(NullTrigger(v)))))
                decider.assume(auxQuant)
                val h =
                  if(quantifiedChunkHelper.isQuantifiedFor(σ.h,f.name)) σ.h
                  else quantifiedChunkHelper.quantifyChunksForField(σ.h, f.name)
                Q(h + ch, c3)})}))

=======
>>>>>>> e9d3b57c
      case _: ast.InhaleExhale =>
        Failure[ST, H, S](ast.Consistency.createUnexpectedInhaleExhaleExpressionError(φ))

      /* Any regular expressions, i.e. boolean and arithmetic. */
      case _ =>
        eval(σ, φ, pve, c)((t, c1) => {
          assume(t)
          Q(σ.h, c1)})
    }

    produced
  }

  private def getOptimalSnapshotSort(φ: ast.Expression, c: C): (Sort, Boolean) = φ match {
    case _ if φ.isPure =>
      (sorts.Snap, true)

    case ast.AccessPredicate(locacc, _) => locacc match {
      case fa: ast.FieldAccess => (toSort(fa.field.typ), false)
      case pa: ast.PredicateAccess => getOptimalSnapshotSort(c.program.findPredicate(pa.predicateName).body, c)
      /* TODO: Most likely won't terminate for a predicate that only contains
       *       itself in its body, e.g., predicate P(x) {P(x)}.
       */
    }

    case ast.Implies(e0, φ1) =>
      /* φ1 must be impure, otherwise the first case would have applied. */
      getOptimalSnapshotSort(φ1, c)

    case ast.And(φ1, φ2) =>
      /* At least one of φ1, φ2 must be impure, otherwise ... */
      getOptimalSnapshotSortFromPair(φ1, φ2, () => (sorts.Snap, false), c)

    case ast.Ite(_, φ1, φ2) =>
      /* At least one of φ1, φ2 must be impure, otherwise ... */

      def findCommonSort() = {
        val (s1, isPure1) = getOptimalSnapshotSort(φ1, c)
        val (s2, isPure2) = getOptimalSnapshotSort(φ2, c)
        val s = if (s1 == s2) s1 else sorts.Snap
        val isPure = isPure1 && isPure2
        (s, isPure)
      }

      getOptimalSnapshotSortFromPair(φ1, φ2, findCommonSort, c)

    case ast.Forall(_, _, ast.Implies(_, ast.FieldAccessPredicate(ast.FieldAccess(_, f), _))) =>
      /* TODO: This is just a temporary work-around to cope with problems related to quantified permissions. */
      (toSort(f.typ), false)

    case _ =>
      (sorts.Snap, false)
  }

  private def getOptimalSnapshotSortFromPair(φ1: ast.Expression,
                                             φ2: ast.Expression,
                                             fIfBothPure: () => (Sort, Boolean),
                                             c: C)
                                            : (Sort, Boolean) = {

    if (φ1.isPure && !φ2.isPure) getOptimalSnapshotSort(φ2, c)
    else if (!φ1.isPure && φ2.isPure) getOptimalSnapshotSort(φ1, c)
    else fIfBothPure()
  }

  private def mkSnap(φ: ast.Expression, c: C): Term = getOptimalSnapshotSort(φ, c) match {
    case (sorts.Snap, true) => Unit
    case (sort, _) => fresh(sort)
  }

  override def pushLocalState() {
    snapshotCacheFrames = snapshotCache :: snapshotCacheFrames
    super.pushLocalState()
  }

  override def popLocalState() {
    snapshotCache = snapshotCacheFrames.head
    snapshotCacheFrames = snapshotCacheFrames.tail
    super.popLocalState()
  }
}<|MERGE_RESOLUTION|>--- conflicted
+++ resolved
@@ -14,13 +14,8 @@
 import interfaces.decider.Decider
 import state.terms._
 import state.{DirectFieldChunk, DirectPredicateChunk, SymbolConvert, DirectChunk}
-<<<<<<< HEAD
-import reporting.{DefaultContext, Producing, ImplBranching, IfBranching, Bookkeeper}
+import reporting.{DefaultContext, Bookkeeper}
 import supporters.MagicWandSupporter
-import heap.QuantifiedChunkHelper
-=======
-import reporting.{DefaultContext, Bookkeeper}
->>>>>>> e9d3b57c
 
 trait DefaultProducer[ST <: Store[ST],
                       H <: Heap[H],
@@ -44,11 +39,7 @@
   protected val symbolConverter: SymbolConvert
   import symbolConverter.toSort
 
-<<<<<<< HEAD
-  protected val quantifiedChunkHelper: QuantifiedChunkHelper[ST, H, PC, S, C, TV]
   protected val magicWandSupporter: MagicWandSupporter[ST, H, PC, S, C, TV]
-=======
->>>>>>> e9d3b57c
   protected val stateFormatter: StateFormatter[ST, H, S, String]
   protected val bookkeeper: Bookkeeper
   protected val config: Config
@@ -140,8 +131,7 @@
             (c2: C) => produce2(σ, sf, p, a2, pve, c2)(Q)))
 
       case ast.FieldAccessPredicate(ast.FieldAccess(eRcvr, field), gain) =>
-<<<<<<< HEAD
-        eval(σ, eRcvr, pve, c, tv)((tRcvr, c1) =>
+        eval(σ, eRcvr, pve, c)((tRcvr, c1) => {
           /* Assuming receiver non-null might contradict current path conditions
            * and we would like to detect that as early as possible.
            * We could try to assert false after the assumption, but it seems likely
@@ -153,22 +143,12 @@
             Success()
           else {
             assume(tRcvr !== Null())
-            evalp(σ, gain, pve, c1, tv)((pGain, c2) => {
+          evalp(σ, gain, pve, c1)((pGain, c2) => {
               val s = sf(toSort(field.typ))
               val pNettoGain = pGain * p
               val ch = DirectFieldChunk(tRcvr, field.name, s, pNettoGain)
               assume(NoPerm() < pGain)
               Q(σ.h + ch, c2)})})
-=======
-        eval(σ, eRcvr, pve, c)((tRcvr, c1) => {
-          assume(tRcvr !== Null())
-          evalp(σ, gain, pve, c1)((pGain, c2) => {
-            val s = sf(toSort(field.typ))
-            val pNettoGain = pGain * p
-            val ch = DirectFieldChunk(tRcvr, field.name, s, pNettoGain)
-            assume(NoPerm() < pGain)
-            Q(σ.h + ch, c2)})})
->>>>>>> e9d3b57c
 
       case ast.PredicateAccessPredicate(ast.PredicateAccess(eArgs, predicateName), gain) =>
         val predicate = c.program.findPredicate(predicateName)
@@ -180,41 +160,10 @@
             assume(NoPerm() < pGain)
             Q(σ.h + ch, c2)}))
 
-<<<<<<< HEAD
       case wand: ast.MagicWand =>
         val ch = magicWandSupporter.createChunk(σ.γ, /*σ.h,*/ wand)
         Q(σ.h + ch, c)
 
-      /* Quantified field access predicate */
-      case fa@ ast.Forall(vars, triggers, ast.Implies(cond, ast.FieldAccessPredicate(ast.FieldAccess(eRcvr, f), gain))) =>
-        decider.prover.logComment("Producing set access predicate " + fa)
-
-        val tVars = vars map (v => fresh(v.name, toSort(v.typ)))
-        val γVars = Γ((vars map (v => ast.LocalVariable(v.name)(v.typ))) zip tVars)
-
-        eval(σ \+ γVars, cond, pve, c, tv)((tCond, c1) =>
-          eval(σ \+ γVars, eRcvr, pve, c1, tv)((tRcvr, c2) => {
-            decider.prover.logComment("End produce set access predicate " + fa)
-            evalp(σ \+ γVars, gain, pve, c2, tv)((pGain, c3) => {
-              /* TODO: This is just a temporary work-around to cope with problems related to quantified permissions. */
-              val ch = quantifiedChunkHelper.transform(tRcvr, f, sf(toSort(f.typ)), pGain * p, tCond)
-              val v = Var("nonnull", sorts.Ref)
-                val auxQuant =
-                  Quantification(
-                    Forall,
-                    List(v),
-                    Implies(
-                      Less(NoPerm(), ch.perm.replace(*(), v)),
-                      v !== Null()),
-                    List(Trigger(List(NullTrigger(v)))))
-                decider.assume(auxQuant)
-                val h =
-                  if(quantifiedChunkHelper.isQuantifiedFor(σ.h,f.name)) σ.h
-                  else quantifiedChunkHelper.quantifyChunksForField(σ.h, f.name)
-                Q(h + ch, c3)})}))
-
-=======
->>>>>>> e9d3b57c
       case _: ast.InhaleExhale =>
         Failure[ST, H, S](ast.Consistency.createUnexpectedInhaleExhaleExpressionError(φ))
 
