--- conflicted
+++ resolved
@@ -1,431 +1,428 @@
-// This Source Code Form is subject to the terms of the Mozilla Public
-// License, v. 2.0. If a copy of the MPL was not distributed with this
-// file, You can obtain one at http://mozilla.org/MPL/2.0/.
-//
-// Copyright (c) 2011-2019 ETH Zurich.
-
-package viper.silicon.verifier
-
-import java.text.SimpleDateFormat
-import java.util.concurrent._
-
-import logger.SymbExLogger
-import viper.silver.ast
-import viper.silver.components.StatefulComponent
-import viper.silicon._
-import viper.silicon.common.collections.immutable.InsertionOrderedSet
-import viper.silicon.decider.SMTLib2PreambleReader
-import viper.silicon.interfaces._
-import viper.silicon.interfaces.decider.ProverLike
-import viper.silicon.reporting.condenseToViperResult
-import viper.silicon.state._
-import viper.silicon.state.terms.{Decl, Sort, Term, sorts}
-import viper.silicon.supporters._
-import viper.silicon.supporters.functions.DefaultFunctionVerificationUnitProvider
-import viper.silicon.supporters.qps._
-import viper.silicon.utils.Counter
-import viper.silver.ast.utility.rewriter.Traverse
-import viper.silver.cfg.silver.SilverCfg
-import viper.silver.reporter.{ConfigurationConfirmation, Reporter, VerificationResultMessage}
-
-/* TODO: Extract a suitable MasterVerifier interface, probably including
- *         - def verificationPoolManager: VerificationPoolManager)
- *         - def uniqueIdCounter: String)
- */
-
-trait MasterVerifier extends Verifier {
-  def nextUniqueVerifierId(): String
-  def verificationPoolManager: VerificationPoolManager
-}
-
-class DefaultMasterVerifier(config: Config, override val reporter: Reporter)
-    extends BaseVerifier(config, "00")
-       with MasterVerifier
-       with DefaultFunctionVerificationUnitProvider
-       with DefaultPredicateVerificationUnitProvider {
-
-  Verifier.config = config
-
-  private val uniqueIdCounter = new Counter(1)
-  def nextUniqueVerifierId(): String = f"${uniqueIdCounter.next()}%02d"
-
-  protected val preambleReader = new SMTLib2PreambleReader
-
-  protected val sequencesContributor = new DefaultSequencesContributor(preambleReader, symbolConverter, termConverter)
-  protected val setsContributor = new DefaultSetsContributor(domainTranslator)
-  protected val multisetsContributor = new DefaultMultisetsContributor(domainTranslator)
-  protected val domainsContributor = new DefaultDomainsContributor(symbolConverter, domainTranslator)
-  protected val fieldValueFunctionsContributor = new DefaultFieldValueFunctionsContributor(preambleReader, symbolConverter, termConverter, config)
-  protected val predSnapGenerator = new PredicateSnapGenerator(symbolConverter, snapshotSupporter)
-  protected val predicateSnapFunctionsContributor = new DefaultPredicateSnapFunctionsContributor(preambleReader, symbolConverter, termConverter, predSnapGenerator, config)
-  protected val magicWandSnapFunctionsContributor = new DefaultMagicWandSnapFunctionsContributor(preambleReader, termConverter)
-
-  private val _verificationPoolManager: VerificationPoolManager = new VerificationPoolManager(this)
-  def verificationPoolManager: VerificationPoolManager = _verificationPoolManager
-
-  private val statefulSubcomponents = List[StatefulComponent](
-    uniqueIdCounter,
-    sequencesContributor, setsContributor, multisetsContributor, domainsContributor,
-    fieldValueFunctionsContributor,
-    predSnapGenerator, predicateSnapFunctionsContributor, magicWandSnapFunctionsContributor,
-    functionsSupporter, predicateSupporter,
-    _verificationPoolManager
-  )
-
-  /* Lifetime */
-
-  override def start() {
-    super.start()
-    statefulSubcomponents foreach (_.start())
-  }
-
-  override def reset() {
-    super.reset()
-    statefulSubcomponents foreach (_.reset())
-  }
-
-  override def stop() {
-    super.stop()
-    statefulSubcomponents foreach (_.stop())
-  }
-
-  /* Verifier orchestration */
-
-  private object allProvers extends ProverLike {
-    def emit(content: String): Unit = {
-      decider.prover.emit(content)
-      _verificationPoolManager.pooledVerifiers.emit(content)
-    }
-
-    def assume(term: Term): Unit = {
-      decider.prover.assume(term)
-      _verificationPoolManager.pooledVerifiers.assume(term)
-    }
-
-    def declare(decl: Decl): Unit = {
-      decider.prover.declare(decl)
-      _verificationPoolManager.pooledVerifiers.declare(decl)
-    }
-
-    def comment(content: String): Unit = {
-      decider.prover.comment(content)
-      _verificationPoolManager.pooledVerifiers.comment(content)
-    }
-
-    def saturate(timeout: Int, comment: String): Unit = {
-      decider.prover.saturate(timeout, comment)
-      _verificationPoolManager.pooledVerifiers.saturate(timeout, comment)
-    }
-
-    def saturate(data: Option[Config.Z3StateSaturationTimeout]): Unit = {
-      decider.prover.saturate(data)
-      _verificationPoolManager.pooledVerifiers.saturate(data)
-    }
-  }
-
-  /* Program verification */
-
-  def verify(_program: ast.Program, cfgs: Seq[SilverCfg]): List[VerificationResult] = {
-    /** Trigger computation is currently not thread-safe; hence, all triggers are computed
-      * up-front, before the program is verified in parallel.
-      * This is done bottom-up to ensure that nested quantifiers are transformed as well
-      * (top-down should also work, but the default of 'innermost' won't).
-      * See also [[viper.silicon.utils.ast.autoTrigger]].
-      */
-    val program =
-      _program.transform({
-        case forall: ast.Forall if forall.isPure =>
-          viper.silicon.utils.ast.autoTrigger(forall, forall.autoTrigger)
-        case exists: ast.Exists =>
-          viper.silicon.utils.ast.autoTrigger(exists, exists.autoTrigger)
-      }, Traverse.BottomUp)
-
-    // TODO: Autotrigger for cfgs.
-
-    if (config.printTranslatedProgram()) {
-      println(program)
-    }
-
-    Verifier.program = program
-
-    predSnapGenerator.setup(program) // TODO: Why did Nadja put this here?
-
-
-    allProvers.comment("Started: " + new SimpleDateFormat("yyyy-MM-dd HH:mm:ss").format(System.currentTimeMillis()) /*bookkeeper.formattedStartTime*/)
-    allProvers.comment("Silicon.version: " + Silicon.version)
-    allProvers.comment(s"Input file: ${config.inputFile.getOrElse("<unknown>")}")
-    allProvers.comment(s"Verifier id: $uniqueId")
-    allProvers.comment("-" * 60)
-    allProvers.comment("Begin preamble")
-
-    allProvers.comment("/" * 10 + " Static preamble")
-    emitStaticPreamble(allProvers)
-
-    analyzeProgramAndEmitPreambleContributions(program, allProvers) // TODO: Add support for cfgs.
-
-    allProvers.comment("End preamble")
-    allProvers.comment("-" * 60)
-
-    allProvers.saturate(config.z3SaturationTimeouts.afterPrelude)
-
-
-    SymbExLogger.resetMemberList()
-    SymbExLogger.setConfig(config)
-
-    /* TODO: A workaround for Silver issue #94. toList must be before flatMap.
-     *       Otherwise Set will be used internally and some error messages will be lost.
-     */
-    val functionVerificationResults = functionsSupporter.units.toList flatMap (function => {
-      val startTime = System.currentTimeMillis()
-      val results = functionsSupporter.verify(createInitialState(function, program), function)
-      val elapsed = System.currentTimeMillis() - startTime
-      reporter report VerificationResultMessage(s"silicon", function, elapsed, condenseToViperResult(results))
-      logger debug s"Silicon finished verification of function `${function.name}` in ${viper.silver.reporter.format.formatMillisReadably(elapsed)} seconds with the following result: ${condenseToViperResult(results).toString}"
-      results
-    })
-
-    val predicateVerificationResults = predicateSupporter.units.toList flatMap (predicate => {
-      val startTime = System.currentTimeMillis()
-      val results = predicateSupporter.verify(createInitialState(predicate, program), predicate)
-      val elapsed = System.currentTimeMillis() - startTime
-      reporter report VerificationResultMessage(s"silicon", predicate, elapsed, condenseToViperResult(results))
-      logger debug s"Silicon finished verification of predicate `${predicate.name}` in ${viper.silver.reporter.format.formatMillisReadably(elapsed)} seconds with the following result: ${condenseToViperResult(results).toString}"
-      results
-    })
-
-    decider.prover.stop()
-
-    _verificationPoolManager.pooledVerifiers.comment("-" * 60)
-    _verificationPoolManager.pooledVerifiers.comment("Begin function- and predicate-related preamble")
-    predicateSupporter.declareSortsAfterVerification(_verificationPoolManager.pooledVerifiers)
-    functionsSupporter.declareSortsAfterVerification(_verificationPoolManager.pooledVerifiers)
-    predicateSupporter.declareSymbolsAfterVerification(_verificationPoolManager.pooledVerifiers)
-    functionsSupporter.declareSymbolsAfterVerification(_verificationPoolManager.pooledVerifiers)
-    predicateSupporter.emitAxiomsAfterVerification(_verificationPoolManager.pooledVerifiers)
-    functionsSupporter.emitAxiomsAfterVerification(_verificationPoolManager.pooledVerifiers)
-    _verificationPoolManager.pooledVerifiers.comment("End function- and predicate-related preamble")
-    _verificationPoolManager.pooledVerifiers.comment("-" * 60)
-
-    val verificationTaskFutures: Seq[Future[Seq[VerificationResult]]] =
-      program.methods.filterNot(excludeMethod).map(method => {
-        val s = createInitialState(method, program)/*.copy(parallelizeBranches = true)*/ /* [BRANCH-PARALLELISATION] */
-
-        _verificationPoolManager.queueVerificationTask(v => {
-          val startTime = System.currentTimeMillis()
-          val results = v.methodSupporter.verify(s, method)
-          val elapsed = System.currentTimeMillis() - startTime
-
-          reporter report VerificationResultMessage(s"silicon", method, elapsed, condenseToViperResult(results))
-          logger debug s"Silicon finished verification of method `${method.name}` in ${viper.silver.reporter.format.formatMillisReadably(elapsed)} seconds with the following result: ${condenseToViperResult(results).toString}"
-
-          results
-        })
-      }) ++ cfgs.map(cfg => {
-        val s = createInitialState(cfg, program)/*.copy(parallelizeBranches = true)*/ /* [BRANCH-PARALLELISATION] */
-
-        _verificationPoolManager.queueVerificationTask(v => {
-          val startTime = System.currentTimeMillis()
-          val results = v.cfgSupporter.verify(s, cfg)
-          val elapsed = System.currentTimeMillis() - startTime
-
-          reporter report VerificationResultMessage(s"silicon"/*, cfg*/, elapsed, condenseToViperResult(results))
-          logger debug s"Silicon finished verification of method `CFG` in ${viper.silver.reporter.format.formatMillisReadably(elapsed)} seconds with the following result: ${condenseToViperResult(results).toString}"
-
-          results
-        })
-      })
-
-    val methodVerificationResults = verificationTaskFutures.flatMap(_.get())
-
-<<<<<<< HEAD
-    if (config.ideModeAdvanced()) {
-      reporter report ExecutionTraceReport(SymbExLogger.memberList,
-                                           this.axiomsAfterAnalysis().toList,
-                                           this.postConditionAxioms().toList)
-    }
-
-    logger info SymbExLogger.toSimpleTreeString
-    SymbExLogger.toTypeTreeString()
-=======
-    /** Write JavaScript-Representation of the log if the SymbExLogger is enabled */
-    SymbExLogger.writeJSFile()
-    /** Write DOT-Representation of the log if the SymbExLogger is enabled */
-    SymbExLogger.writeDotFile()
->>>>>>> 5a44a0d2
-
-    (   functionVerificationResults
-     ++ predicateVerificationResults
-     ++ methodVerificationResults)
-  }
-
-  private def createInitialState(member: ast.Member, program: ast.Program): State = {
-    val quantifiedFields = InsertionOrderedSet(ast.utility.QuantifiedPermissions.quantifiedFields(member, program))
-    val quantifiedPredicates = InsertionOrderedSet(ast.utility.QuantifiedPermissions.quantifiedPredicates(member, program))
-    val quantifiedMagicWands = InsertionOrderedSet(ast.utility.QuantifiedPermissions.quantifiedMagicWands(member, program)).map(MagicWandIdentifier(_, program))
-    val applyHeuristics = program.fields.exists(_.name.equalsIgnoreCase("__CONFIG_HEURISTICS"))
-
-    State(qpFields = quantifiedFields,
-          qpPredicates = quantifiedPredicates,
-          qpMagicWands = quantifiedMagicWands,
-          applyHeuristics = applyHeuristics,
-          predicateSnapMap = predSnapGenerator.snapMap,
-          predicateFormalVarMap = predSnapGenerator.formalVarMap,
-          isMethodVerification = member.isInstanceOf[ast.Method])
-  }
-
-  private def createInitialState(cfg: SilverCfg, program: ast.Program): State = {
-    val quantifiedFields = InsertionOrderedSet(program.fields)
-    val quantifiedPredicates = InsertionOrderedSet(program.predicates)
-    val quantifiedMagicWands = InsertionOrderedSet[MagicWandIdentifier]() // TODO: Implement support for quantified magic wands.
-    val applyHeuristics = program.fields.exists(_.name.equalsIgnoreCase("__CONFIG_HEURISTICS"))
-
-    State(qpFields = quantifiedFields,
-      qpPredicates = quantifiedPredicates,
-      qpMagicWands = quantifiedMagicWands,
-      applyHeuristics = applyHeuristics,
-      predicateSnapMap = predSnapGenerator.snapMap,
-      predicateFormalVarMap = predSnapGenerator.formalVarMap)
-  }
-
-  private def excludeMethod(method: ast.Method) = (
-       !method.name.matches(config.includeMethods())
-    || method.name.matches(config.excludeMethods()))
-
-  /* Prover preamble: Static preamble */
-
-  private def emitStaticPreamble(sink: ProverLike) {
-    sink.comment("\n; /z3config.smt2")
-    preambleReader.emitPreamble("/z3config.smt2", sink)
-
-    val smt2ConfigOptions =
-      config.z3ConfigArgs().map { case (k, v) => s"(set-option :$k $v)" }
-
-    if (smt2ConfigOptions.nonEmpty) {
-      // One can pass options to Z3. This allows to check whether they have been received.
-      val msg = s"Additional Z3 configuration options are '${config.z3ConfigArgs()}'"
-      reporter report ConfigurationConfirmation(msg)
-      logger info msg
-      preambleReader.emitPreamble(smt2ConfigOptions, sink)
-    }
-
-    sink.comment("\n; /preamble.smt2")
-    preambleReader.emitPreamble("/preamble.smt2", sink)
-  }
-
-  /* Prover preamble: After program analysis */
-
-  private val analysisOrder: Seq[PreambleContributor[_, _, _]] = Seq(
-    sequencesContributor,
-    setsContributor,
-    multisetsContributor,
-    domainsContributor,
-    fieldValueFunctionsContributor,
-    predicateSnapFunctionsContributor,
-    magicWandSnapFunctionsContributor,
-    functionsSupporter,
-    predicateSupporter
-  )
-
-  private val sortDeclarationOrder: Seq[PreambleContributor[_, _, _]] = Seq(
-    sequencesContributor,
-    setsContributor,
-    multisetsContributor,
-    domainsContributor,
-    fieldValueFunctionsContributor,
-    predicateSnapFunctionsContributor,
-    magicWandSnapFunctionsContributor,
-    functionsSupporter,
-    predicateSupporter
-  )
-
-  private val sortWrapperDeclarationOrder: Seq[PreambleContributor[Sort, _, _]] = Seq(
-    sequencesContributor,
-    setsContributor,
-    multisetsContributor,
-    domainsContributor,
-    fieldValueFunctionsContributor,
-    predicateSnapFunctionsContributor,
-    magicWandSnapFunctionsContributor,
-    functionsSupporter,
-    predicateSupporter
-  )
-
-  private val symbolDeclarationOrder: Seq[PreambleContributor[_, _, _]] = Seq(
-    /* Sequences depend on multisets ($Multiset.fromSeq, which is
-     * additionally axiomatised in the sequences axioms).
-     * Multisets depend on sets ($Multiset.fromSet).
-     */
-    setsContributor,
-    multisetsContributor,
-    sequencesContributor,
-    domainsContributor,
-    fieldValueFunctionsContributor,
-    predicateSnapFunctionsContributor,
-    magicWandSnapFunctionsContributor,
-    functionsSupporter,
-    predicateSupporter
-  )
-
-  private val axiomDeclarationOrder: Seq[PreambleContributor[Sort, _, _]] = Seq(
-    sequencesContributor,
-    setsContributor,
-    multisetsContributor,
-    domainsContributor,
-    fieldValueFunctionsContributor,
-    predicateSnapFunctionsContributor,
-    magicWandSnapFunctionsContributor,
-    functionsSupporter,
-    predicateSupporter
-  )
-
-  private def analyzeProgramAndEmitPreambleContributions(program: ast.Program, sink: ProverLike) {
-    analysisOrder foreach (component => {
-      component.analyze(program)
-      component.updateGlobalStateAfterAnalysis()
-    })
-
-    sink.comment("/" * 10 + " Sorts")
-    sortDeclarationOrder foreach (component =>
-      component.declareSortsAfterAnalysis(sink))
-
-    sink.comment("/" * 10 + " Sort wrappers")
-    emitSortWrappers(Seq(sorts.Int, sorts.Bool, sorts.Ref, sorts.Perm), sink)
-
-    sortWrapperDeclarationOrder foreach (component =>
-      emitSortWrappers(component.sortsAfterAnalysis, sink))
-
-    sink.comment("/" * 10 + " Symbols")
-    symbolDeclarationOrder foreach (component =>
-      component.declareSymbolsAfterAnalysis(sink))
-
-    sink.comment("/" * 10 + " Uniqueness assumptions from domains")
-    domainsContributor.emitUniquenessAssumptionsAfterAnalysis(sink)
-
-    /* Note: The triggers of the axioms of snapshot functions (FVFs and PSFs) mention the
-     * corresponding sort wrappers. These axioms therefore need to be emitted after the sort
-     * wrappers have been declared.
-     */
-
-    sink.comment("/" * 10 + " Axioms")
-    axiomDeclarationOrder foreach (component =>
-      component.emitAxiomsAfterAnalysis(sink))
-  }
-
-  private def emitSortWrappers(ss: Iterable[Sort], sink: ProverLike) {
-    if (ss.nonEmpty) {
-      sink.comment("Declaring additional sort wrappers")
-
-      ss.foreach(sort => {
-        val toSnapWrapper = terms.SortWrapperDecl(sort, sorts.Snap)
-        val fromSnapWrapper = terms.SortWrapperDecl(sorts.Snap, sort)
-
-        sink.declare(toSnapWrapper)
-        sink.declare(fromSnapWrapper)
-
-        preambleReader.emitParametricPreamble("/sortwrappers.smt2",
-                                              Map("$S$" -> termConverter.convert(sort)),
-                                              sink)
-      })
-    }
-  }
-}
+// This Source Code Form is subject to the terms of the Mozilla Public
+// License, v. 2.0. If a copy of the MPL was not distributed with this
+// file, You can obtain one at http://mozilla.org/MPL/2.0/.
+//
+// Copyright (c) 2011-2019 ETH Zurich.
+
+package viper.silicon.verifier
+
+import java.text.SimpleDateFormat
+import java.util.concurrent._
+
+import logger.SymbExLogger
+import viper.silver.ast
+import viper.silver.components.StatefulComponent
+import viper.silicon._
+import viper.silicon.common.collections.immutable.InsertionOrderedSet
+import viper.silicon.decider.SMTLib2PreambleReader
+import viper.silicon.interfaces._
+import viper.silicon.interfaces.decider.ProverLike
+import viper.silicon.reporting.condenseToViperResult
+import viper.silicon.state._
+import viper.silicon.state.terms.{Decl, Sort, Term, sorts}
+import viper.silicon.supporters._
+import viper.silicon.supporters.functions.DefaultFunctionVerificationUnitProvider
+import viper.silicon.supporters.qps._
+import viper.silicon.utils.Counter
+import viper.silver.ast.utility.rewriter.Traverse
+import viper.silver.cfg.silver.SilverCfg
+import viper.silver.reporter.{ConfigurationConfirmation, ExecutionTraceReport, Reporter, VerificationResultMessage}
+
+/* TODO: Extract a suitable MasterVerifier interface, probably including
+ *         - def verificationPoolManager: VerificationPoolManager)
+ *         - def uniqueIdCounter: String)
+ */
+
+trait MasterVerifier extends Verifier {
+  def nextUniqueVerifierId(): String
+  def verificationPoolManager: VerificationPoolManager
+}
+
+class DefaultMasterVerifier(config: Config, override val reporter: Reporter)
+    extends BaseVerifier(config, "00")
+       with MasterVerifier
+       with DefaultFunctionVerificationUnitProvider
+       with DefaultPredicateVerificationUnitProvider {
+
+  Verifier.config = config
+
+  private val uniqueIdCounter = new Counter(1)
+  def nextUniqueVerifierId(): String = f"${uniqueIdCounter.next()}%02d"
+
+  protected val preambleReader = new SMTLib2PreambleReader
+
+  protected val sequencesContributor = new DefaultSequencesContributor(preambleReader, symbolConverter, termConverter)
+  protected val setsContributor = new DefaultSetsContributor(domainTranslator)
+  protected val multisetsContributor = new DefaultMultisetsContributor(domainTranslator)
+  protected val domainsContributor = new DefaultDomainsContributor(symbolConverter, domainTranslator)
+  protected val fieldValueFunctionsContributor = new DefaultFieldValueFunctionsContributor(preambleReader, symbolConverter, termConverter, config)
+  protected val predSnapGenerator = new PredicateSnapGenerator(symbolConverter, snapshotSupporter)
+  protected val predicateSnapFunctionsContributor = new DefaultPredicateSnapFunctionsContributor(preambleReader, symbolConverter, termConverter, predSnapGenerator, config)
+  protected val magicWandSnapFunctionsContributor = new DefaultMagicWandSnapFunctionsContributor(preambleReader, termConverter)
+
+  private val _verificationPoolManager: VerificationPoolManager = new VerificationPoolManager(this)
+  def verificationPoolManager: VerificationPoolManager = _verificationPoolManager
+
+  private val statefulSubcomponents = List[StatefulComponent](
+    uniqueIdCounter,
+    sequencesContributor, setsContributor, multisetsContributor, domainsContributor,
+    fieldValueFunctionsContributor,
+    predSnapGenerator, predicateSnapFunctionsContributor, magicWandSnapFunctionsContributor,
+    functionsSupporter, predicateSupporter,
+    _verificationPoolManager
+  )
+
+  /* Lifetime */
+
+  override def start() {
+    super.start()
+    statefulSubcomponents foreach (_.start())
+  }
+
+  override def reset() {
+    super.reset()
+    statefulSubcomponents foreach (_.reset())
+  }
+
+  override def stop() {
+    super.stop()
+    statefulSubcomponents foreach (_.stop())
+  }
+
+  def axiomsAfterAnalysis(): Iterable[Term] = this.domainsContributor.axiomsAfterAnalysis
+
+  def postConditionAxioms() = functionsSupporter.getPostConditionAxioms()
+
+  /* Verifier orchestration */
+
+  private object allProvers extends ProverLike {
+    def emit(content: String): Unit = {
+      decider.prover.emit(content)
+      _verificationPoolManager.pooledVerifiers.emit(content)
+    }
+
+    def assume(term: Term): Unit = {
+      decider.prover.assume(term)
+      _verificationPoolManager.pooledVerifiers.assume(term)
+    }
+
+    def declare(decl: Decl): Unit = {
+      decider.prover.declare(decl)
+      _verificationPoolManager.pooledVerifiers.declare(decl)
+    }
+
+    def comment(content: String): Unit = {
+      decider.prover.comment(content)
+      _verificationPoolManager.pooledVerifiers.comment(content)
+    }
+
+    def saturate(timeout: Int, comment: String): Unit = {
+      decider.prover.saturate(timeout, comment)
+      _verificationPoolManager.pooledVerifiers.saturate(timeout, comment)
+    }
+
+    def saturate(data: Option[Config.Z3StateSaturationTimeout]): Unit = {
+      decider.prover.saturate(data)
+      _verificationPoolManager.pooledVerifiers.saturate(data)
+    }
+  }
+
+  /* Program verification */
+
+  def verify(_program: ast.Program, cfgs: Seq[SilverCfg]): List[VerificationResult] = {
+    /** Trigger computation is currently not thread-safe; hence, all triggers are computed
+      * up-front, before the program is verified in parallel.
+      * This is done bottom-up to ensure that nested quantifiers are transformed as well
+      * (top-down should also work, but the default of 'innermost' won't).
+      * See also [[viper.silicon.utils.ast.autoTrigger]].
+      */
+    val program =
+      _program.transform({
+        case forall: ast.Forall if forall.isPure =>
+          viper.silicon.utils.ast.autoTrigger(forall, forall.autoTrigger)
+        case exists: ast.Exists =>
+          viper.silicon.utils.ast.autoTrigger(exists, exists.autoTrigger)
+      }, Traverse.BottomUp)
+
+    // TODO: Autotrigger for cfgs.
+
+    if (config.printTranslatedProgram()) {
+      println(program)
+    }
+
+    Verifier.program = program
+
+    predSnapGenerator.setup(program) // TODO: Why did Nadja put this here?
+
+
+    allProvers.comment("Started: " + new SimpleDateFormat("yyyy-MM-dd HH:mm:ss").format(System.currentTimeMillis()) /*bookkeeper.formattedStartTime*/)
+    allProvers.comment("Silicon.version: " + Silicon.version)
+    allProvers.comment(s"Input file: ${config.inputFile.getOrElse("<unknown>")}")
+    allProvers.comment(s"Verifier id: $uniqueId")
+    allProvers.comment("-" * 60)
+    allProvers.comment("Begin preamble")
+
+    allProvers.comment("/" * 10 + " Static preamble")
+    emitStaticPreamble(allProvers)
+
+    analyzeProgramAndEmitPreambleContributions(program, allProvers) // TODO: Add support for cfgs.
+
+    allProvers.comment("End preamble")
+    allProvers.comment("-" * 60)
+
+    allProvers.saturate(config.z3SaturationTimeouts.afterPrelude)
+
+
+    SymbExLogger.resetMemberList()
+    SymbExLogger.setConfig(config)
+
+    /* TODO: A workaround for Silver issue #94. toList must be before flatMap.
+     *       Otherwise Set will be used internally and some error messages will be lost.
+     */
+    val functionVerificationResults = functionsSupporter.units.toList flatMap (function => {
+      val startTime = System.currentTimeMillis()
+      val results = functionsSupporter.verify(createInitialState(function, program), function)
+      val elapsed = System.currentTimeMillis() - startTime
+      reporter report VerificationResultMessage(s"silicon", function, elapsed, condenseToViperResult(results))
+      logger debug s"Silicon finished verification of function `${function.name}` in ${viper.silver.reporter.format.formatMillisReadably(elapsed)} seconds with the following result: ${condenseToViperResult(results).toString}"
+      results
+    })
+
+    val predicateVerificationResults = predicateSupporter.units.toList flatMap (predicate => {
+      val startTime = System.currentTimeMillis()
+      val results = predicateSupporter.verify(createInitialState(predicate, program), predicate)
+      val elapsed = System.currentTimeMillis() - startTime
+      reporter report VerificationResultMessage(s"silicon", predicate, elapsed, condenseToViperResult(results))
+      logger debug s"Silicon finished verification of predicate `${predicate.name}` in ${viper.silver.reporter.format.formatMillisReadably(elapsed)} seconds with the following result: ${condenseToViperResult(results).toString}"
+      results
+    })
+
+    decider.prover.stop()
+
+    _verificationPoolManager.pooledVerifiers.comment("-" * 60)
+    _verificationPoolManager.pooledVerifiers.comment("Begin function- and predicate-related preamble")
+    predicateSupporter.declareSortsAfterVerification(_verificationPoolManager.pooledVerifiers)
+    functionsSupporter.declareSortsAfterVerification(_verificationPoolManager.pooledVerifiers)
+    predicateSupporter.declareSymbolsAfterVerification(_verificationPoolManager.pooledVerifiers)
+    functionsSupporter.declareSymbolsAfterVerification(_verificationPoolManager.pooledVerifiers)
+    predicateSupporter.emitAxiomsAfterVerification(_verificationPoolManager.pooledVerifiers)
+    functionsSupporter.emitAxiomsAfterVerification(_verificationPoolManager.pooledVerifiers)
+    _verificationPoolManager.pooledVerifiers.comment("End function- and predicate-related preamble")
+    _verificationPoolManager.pooledVerifiers.comment("-" * 60)
+
+    val verificationTaskFutures: Seq[Future[Seq[VerificationResult]]] =
+      program.methods.filterNot(excludeMethod).map(method => {
+        val s = createInitialState(method, program)/*.copy(parallelizeBranches = true)*/ /* [BRANCH-PARALLELISATION] */
+
+        _verificationPoolManager.queueVerificationTask(v => {
+          val startTime = System.currentTimeMillis()
+          val results = v.methodSupporter.verify(s, method)
+          val elapsed = System.currentTimeMillis() - startTime
+
+          reporter report VerificationResultMessage(s"silicon", method, elapsed, condenseToViperResult(results))
+          logger debug s"Silicon finished verification of method `${method.name}` in ${viper.silver.reporter.format.formatMillisReadably(elapsed)} seconds with the following result: ${condenseToViperResult(results).toString}"
+
+          results
+        })
+      }) ++ cfgs.map(cfg => {
+        val s = createInitialState(cfg, program)/*.copy(parallelizeBranches = true)*/ /* [BRANCH-PARALLELISATION] */
+
+        _verificationPoolManager.queueVerificationTask(v => {
+          val startTime = System.currentTimeMillis()
+          val results = v.cfgSupporter.verify(s, cfg)
+          val elapsed = System.currentTimeMillis() - startTime
+
+          reporter report VerificationResultMessage(s"silicon"/*, cfg*/, elapsed, condenseToViperResult(results))
+          logger debug s"Silicon finished verification of method `CFG` in ${viper.silver.reporter.format.formatMillisReadably(elapsed)} seconds with the following result: ${condenseToViperResult(results).toString}"
+
+          results
+        })
+      })
+
+    val methodVerificationResults = verificationTaskFutures.flatMap(_.get())
+
+    if (config.ideModeAdvanced()) {
+      reporter report ExecutionTraceReport(SymbExLogger.memberList,
+                                           this.axiomsAfterAnalysis().toList,
+                                           this.postConditionAxioms().toList)
+    }
+
+    logger info SymbExLogger.toSimpleTreeString
+    SymbExLogger.toTypeTreeString()
+
+    (   functionVerificationResults
+     ++ predicateVerificationResults
+     ++ methodVerificationResults)
+  }
+
+  private def createInitialState(member: ast.Member, program: ast.Program): State = {
+    val quantifiedFields = InsertionOrderedSet(ast.utility.QuantifiedPermissions.quantifiedFields(member, program))
+    val quantifiedPredicates = InsertionOrderedSet(ast.utility.QuantifiedPermissions.quantifiedPredicates(member, program))
+    val quantifiedMagicWands = InsertionOrderedSet(ast.utility.QuantifiedPermissions.quantifiedMagicWands(member, program)).map(MagicWandIdentifier(_, program))
+    val applyHeuristics = program.fields.exists(_.name.equalsIgnoreCase("__CONFIG_HEURISTICS"))
+
+    State(qpFields = quantifiedFields,
+          qpPredicates = quantifiedPredicates,
+          qpMagicWands = quantifiedMagicWands,
+          applyHeuristics = applyHeuristics,
+          predicateSnapMap = predSnapGenerator.snapMap,
+          predicateFormalVarMap = predSnapGenerator.formalVarMap,
+          isMethodVerification = member.isInstanceOf[ast.Method])
+  }
+
+  private def createInitialState(cfg: SilverCfg, program: ast.Program): State = {
+    val quantifiedFields = InsertionOrderedSet(program.fields)
+    val quantifiedPredicates = InsertionOrderedSet(program.predicates)
+    val quantifiedMagicWands = InsertionOrderedSet[MagicWandIdentifier]() // TODO: Implement support for quantified magic wands.
+    val applyHeuristics = program.fields.exists(_.name.equalsIgnoreCase("__CONFIG_HEURISTICS"))
+
+    State(qpFields = quantifiedFields,
+      qpPredicates = quantifiedPredicates,
+      qpMagicWands = quantifiedMagicWands,
+      applyHeuristics = applyHeuristics,
+      predicateSnapMap = predSnapGenerator.snapMap,
+      predicateFormalVarMap = predSnapGenerator.formalVarMap)
+  }
+
+  private def excludeMethod(method: ast.Method) = (
+       !method.name.matches(config.includeMethods())
+    || method.name.matches(config.excludeMethods()))
+
+  /* Prover preamble: Static preamble */
+
+  private def emitStaticPreamble(sink: ProverLike) {
+    sink.comment("\n; /z3config.smt2")
+    preambleReader.emitPreamble("/z3config.smt2", sink)
+
+    val smt2ConfigOptions =
+      config.z3ConfigArgs().map { case (k, v) => s"(set-option :$k $v)" }
+
+    if (smt2ConfigOptions.nonEmpty) {
+      // One can pass options to Z3. This allows to check whether they have been received.
+      val msg = s"Additional Z3 configuration options are '${config.z3ConfigArgs()}'"
+      reporter report ConfigurationConfirmation(msg)
+      logger info msg
+      preambleReader.emitPreamble(smt2ConfigOptions, sink)
+    }
+
+    sink.comment("\n; /preamble.smt2")
+    preambleReader.emitPreamble("/preamble.smt2", sink)
+  }
+
+  /* Prover preamble: After program analysis */
+
+  private val analysisOrder: Seq[PreambleContributor[_, _, _]] = Seq(
+    sequencesContributor,
+    setsContributor,
+    multisetsContributor,
+    domainsContributor,
+    fieldValueFunctionsContributor,
+    predicateSnapFunctionsContributor,
+    magicWandSnapFunctionsContributor,
+    functionsSupporter,
+    predicateSupporter
+  )
+
+  private val sortDeclarationOrder: Seq[PreambleContributor[_, _, _]] = Seq(
+    sequencesContributor,
+    setsContributor,
+    multisetsContributor,
+    domainsContributor,
+    fieldValueFunctionsContributor,
+    predicateSnapFunctionsContributor,
+    magicWandSnapFunctionsContributor,
+    functionsSupporter,
+    predicateSupporter
+  )
+
+  private val sortWrapperDeclarationOrder: Seq[PreambleContributor[Sort, _, _]] = Seq(
+    sequencesContributor,
+    setsContributor,
+    multisetsContributor,
+    domainsContributor,
+    fieldValueFunctionsContributor,
+    predicateSnapFunctionsContributor,
+    magicWandSnapFunctionsContributor,
+    functionsSupporter,
+    predicateSupporter
+  )
+
+  private val symbolDeclarationOrder: Seq[PreambleContributor[_, _, _]] = Seq(
+    /* Sequences depend on multisets ($Multiset.fromSeq, which is
+     * additionally axiomatised in the sequences axioms).
+     * Multisets depend on sets ($Multiset.fromSet).
+     */
+    setsContributor,
+    multisetsContributor,
+    sequencesContributor,
+    domainsContributor,
+    fieldValueFunctionsContributor,
+    predicateSnapFunctionsContributor,
+    magicWandSnapFunctionsContributor,
+    functionsSupporter,
+    predicateSupporter
+  )
+
+  private val axiomDeclarationOrder: Seq[PreambleContributor[Sort, _, _]] = Seq(
+    sequencesContributor,
+    setsContributor,
+    multisetsContributor,
+    domainsContributor,
+    fieldValueFunctionsContributor,
+    predicateSnapFunctionsContributor,
+    magicWandSnapFunctionsContributor,
+    functionsSupporter,
+    predicateSupporter
+  )
+
+  private def analyzeProgramAndEmitPreambleContributions(program: ast.Program, sink: ProverLike) {
+    analysisOrder foreach (component => {
+      component.analyze(program)
+      component.updateGlobalStateAfterAnalysis()
+    })
+
+    sink.comment("/" * 10 + " Sorts")
+    sortDeclarationOrder foreach (component =>
+      component.declareSortsAfterAnalysis(sink))
+
+    sink.comment("/" * 10 + " Sort wrappers")
+    emitSortWrappers(Seq(sorts.Int, sorts.Bool, sorts.Ref, sorts.Perm), sink)
+
+    sortWrapperDeclarationOrder foreach (component =>
+      emitSortWrappers(component.sortsAfterAnalysis, sink))
+
+    sink.comment("/" * 10 + " Symbols")
+    symbolDeclarationOrder foreach (component =>
+      component.declareSymbolsAfterAnalysis(sink))
+
+    sink.comment("/" * 10 + " Uniqueness assumptions from domains")
+    domainsContributor.emitUniquenessAssumptionsAfterAnalysis(sink)
+
+    /* Note: The triggers of the axioms of snapshot functions (FVFs and PSFs) mention the
+     * corresponding sort wrappers. These axioms therefore need to be emitted after the sort
+     * wrappers have been declared.
+     */
+
+    sink.comment("/" * 10 + " Axioms")
+    axiomDeclarationOrder foreach (component =>
+      component.emitAxiomsAfterAnalysis(sink))
+  }
+
+  private def emitSortWrappers(ss: Iterable[Sort], sink: ProverLike) {
+    if (ss.nonEmpty) {
+      sink.comment("Declaring additional sort wrappers")
+
+      ss.foreach(sort => {
+        val toSnapWrapper = terms.SortWrapperDecl(sort, sorts.Snap)
+        val fromSnapWrapper = terms.SortWrapperDecl(sorts.Snap, sort)
+
+        sink.declare(toSnapWrapper)
+        sink.declare(fromSnapWrapper)
+
+        preambleReader.emitParametricPreamble("/sortwrappers.smt2",
+                                              Map("$S$" -> termConverter.convert(sort)),
+                                              sink)
+      })
+    }
+  }
+}