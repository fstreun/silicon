--- conflicted
+++ resolved
@@ -1,394 +1,390 @@
-/*
- * This Source Code Form is subject to the terms of the Mozilla Public
- * License, v. 2.0. If a copy of the MPL was not distributed with this
- * file, You can obtain one at http://mozilla.org/MPL/2.0/.
- */
-
-package viper.silicon
-
-import java.io.File
-import java.nio.file.{Path, Paths}
-<<<<<<< HEAD
-
-=======
-import ch.qos.logback.classic.Logger
-import scala.util.Properties._
->>>>>>> a85f7927
-import org.rogach.scallop._
-import org.slf4j.LoggerFactory
-import viper.silver.frontend.SilFrontendConfig
-
-import scala.util.Properties._
-
-class Config(args: Seq[String]) extends SilFrontendConfig(args, "Silicon") {
-  import Config._
-
-  /* Argument converter */
-
-  private val statisticsSinkConverter = new ValueConverter[(Sink, String)] {
-    val stdioRegex = """(?i)(stdio)""".r
-    val fileRegex = """(?i)(file)=(.*)""".r
-
-    def parse(s: List[(String, List[String])]) = s match {
-      case (_, stdioRegex(_) :: Nil) :: Nil => Right(Some(Sink.Stdio, ""))
-
-      case (_, fileRegex(_, fileName) :: Nil) :: Nil =>
-        Right(Some(Sink.File, fileName))
-
-      case Nil => Right(None)
-      case _ => Left(s"Unexpected arguments")
-    }
-
-    val tag = scala.reflect.runtime.universe.typeTag[(Sink, String)]
-    val argType = org.rogach.scallop.ArgType.LIST
-  }
-
-  private val forwardArgumentsConverter = new ValueConverter[String] {
-    def parse(s: List[(String, List[String])]) = s match {
-      case (_, str :: Nil) :: Nil if str.head == '"' && str.last == '"' => Right(Some(str.substring(1, str.length - 1)))
-      case Nil => Right(None)
-      case _ => Left(s"Unexpected arguments")
-    }
-
-    val tag = scala.reflect.runtime.universe.typeTag[String]
-    val argType = org.rogach.scallop.ArgType.LIST
-  }
-
-  private val smtlibOptionsConverter = new ValueConverter[Map[String, String]] {
-    def parse(s: List[(String, List[String])]): Either[String, Option[Map[String, String]]] = s match {
-      case (_, str :: Nil) :: Nil if str.head == '"' && str.last == '"' =>
-        val config = toMap(
-          str.substring(1, str.length - 1) /* Drop leading and trailing quotation mark */
-             .split(' ') /* Separate individual key=value pairs */
-             .map(_.trim)
-             .filter(_.nonEmpty)
-             .map(_.split('=')) /* Split key=value pairs */
-             .flatMap {
-                case Array(k, v) =>
-                  Some(k -> v)
-                case other =>
-                  return Left(s"Unexpected arguments")
-           })
-
-        Right(Some(config))
-      case Nil =>
-        Right(None)
-      case _ =>
-        Left(s"Unexpected arguments")
-    }
-
-    val tag = scala.reflect.runtime.universe.typeTag[Map[String, String]]
-    val argType = org.rogach.scallop.ArgType.LIST
-  }
-
-  private val assertionModeConverter = new ValueConverter[AssertionMode] {
-    val pushPopRegex = """(?i)(pp)""".r
-    val softConstraintsRegex = """(?i)(sc)""".r
-
-    def parse(s: List[(String, List[String])]) = s match {
-      case (_, pushPopRegex(_) :: Nil) :: Nil => Right(Some(AssertionMode.PushPop))
-      case (_, softConstraintsRegex(_) :: Nil) :: Nil => Right(Some(AssertionMode.SoftConstraints))
-      case Nil => Right(None)
-      case _ => Left(s"Unexpected arguments")
-    }
-
-    val tag = scala.reflect.runtime.universe.typeTag[AssertionMode]
-    val argType = org.rogach.scallop.ArgType.LIST
-  }
-
-  /* Command-line options */
-
-  val defaultRawStatisticsFile = "statistics.json"
-
-  private val rawShowStatistics = opt[(Sink, String)]("showStatistics",
-    descr = (  "Show some statistics about the verification. Options are "
-             + "'stdio' and 'file=<path\\to\\statistics.json>'"),
-    default = None,
-    noshort = true,
-    hidden = Silicon.hideInternalOptions
-  )(statisticsSinkConverter)
-
-  private lazy val defaultStatisticsFile = Paths.get(tempDirectory(), defaultRawStatisticsFile)
-
-  def showStatistics: ScallopOption[(Sink, String)] = rawShowStatistics map {
-    case (Sink.File, fileName) =>
-      val newFilename =
-        fileName.toLowerCase match {
-          case "$infile" =>
-            inputFile.map(f =>
-              common.io.makeFilenameUnique(f.toFile, Some(new File(tempDirectory())), Some("json")).toPath
-            ).getOrElse(defaultStatisticsFile)
-             .toString
-          case _ => fileName
-        }
-
-      (Sink.File, newFilename)
-    case other => other
-  }
-
-  val disableSubsumption = opt[Boolean]("disableSubsumption",
-    descr = "Don't add assumptions gained by verifying an assert statement",
-    default  = Some(false),
-    noshort = true,
-    hidden = Silicon.hideInternalOptions
-  )
-
-  val includeMethods = opt[String]("includeMethods",
-    descr = "Include methods in verification (default: '*'). Wildcard characters are '?' and '*'. ",
-    default = Some(".*"),
-    noshort = true,
-    hidden = false
-  )(singleArgConverter[String](s => viper.silicon.common.config.wildcardToRegex(s)))
-
-  val excludeMethods = opt[String]("excludeMethods",
-    descr = "Exclude methods from verification (default: ''). Is applied after the include pattern.",
-    default = Some(""),
-    noshort = true,
-    hidden = false
-  )
-
-  val recursivePredicateUnfoldings = opt[Int]("recursivePredicateUnfoldings",
-    descr = (  "Evaluate n unfolding expressions in the body of predicates that (transitively) unfold "
-             + "other instances of themselves (default: 1)"),
-    default = Some(1),
-    noshort = true,
-    hidden = Silicon.hideInternalOptions
-  )
-
-  val disableShortCircuitingEvaluations = opt[Boolean]("disableShortCircuitingEvaluations",
-    descr = (  "Disable short-circuiting evaluation of AND, OR. If disabled, "
-             + "evaluating e.g., i > 0 && f(i), will fail if f's precondition requires i > 0."),
-    default = Some(false),
-    noshort = true,
-    hidden = Silicon.hideInternalOptions
-  )
-
-  val logLevel = opt[String]("logLevel",
-    descr = "One of the log levels ALL, TRACE, DEBUG, INFO, WARN, ERROR, OFF",
-    default = /* Default log level is that of the root logger (specified in Logback config file) */
-        Some(LoggerFactory.getLogger(org.slf4j.Logger.ROOT_LOGGER_NAME).asInstanceOf[Logger]
-                          .getLevel
-                          .toString
-                          .toUpperCase),
-    noshort = true,
-    hidden = Silicon.hideInternalOptions
-  )(singleArgConverter(level => level.toUpperCase))
-
-  val logger = props[String]('L',
-    descr = "Set level of certain internal loggers",
-    keyName = "logger",
-    valueName = "level",
-    hidden = Silicon.hideInternalOptions)
-
-  val timeout = opt[Int]("timeout",
-    descr = ( "Time out after approx. n seconds. The timeout is for the whole verification, "
-            + "not per method or proof obligation (default: 0, i.e., no timeout)."),
-    default = Some(0),
-    noshort = true,
-    hidden = false
-  )
-
-  val checkTimeout = opt[Int]("checkTimeout",
-    descr = "Timeout (in ms) per check, usually used to branch over expressions (default: 250).",
-    default = Some(250),
-    noshort = true,
-    hidden = false
-  )
-
-  val tempDirectory = opt[String]("tempDirectory",
-    descr = "Path to which all temporary data will be written (default: ./tmp)",
-    default = Some("./tmp"),
-    noshort = true,
-    hidden = false
-  )
-
-  private val rawZ3Exe = opt[String]("z3Exe",
-    descr = (  "Z3 executable. The environment variable %s can also "
-             + "be used to specify the path of the executable.").format(Silicon.z3ExeEnvironmentVariable),
-    default = None,
-    noshort = true,
-    hidden = false
-  )
-
-  lazy val z3Exe: String = {
-    val isWindows = System.getProperty("os.name").toLowerCase.startsWith("windows")
-
-    rawZ3Exe.toOption.getOrElse(envOrNone(Silicon.z3ExeEnvironmentVariable)
-                     .getOrElse("z3" + (if (isWindows) ".exe" else "")))
-  }
-
-  val defaultRawZ3LogFile = "logfile"
-  val z3LogFileExtension = "smt2"
-
-  private val rawZ3LogFile = opt[ConfigValue[String]]("z3LogFile",
-    descr = (  "Log file containing the interaction with Z3, "
-             + s"extension $z3LogFileExtension will be appended. "
-             + s"(default: <tempDirectory>/$defaultRawZ3LogFile.$z3LogFileExtension)"),
-    default = Some(DefaultValue(defaultRawZ3LogFile)),
-    noshort = true,
-    hidden = false
-  )(singleArgConverter[ConfigValue[String]](s => UserValue(s)))
-
-  var inputFile: Option[Path] = None
-
-  def z3LogFile(suffix: String = ""): Path = rawZ3LogFile() match {
-    case UserValue(logfile) =>
-      logfile.toLowerCase match {
-        case "$infile" =>
-          sys.error("Implementation missing")
-//          /* TODO: Reconsider: include suffix; prover started before infile is known */
-//          inputFile.map(f =>
-//            common.io.makeFilenameUnique(f.toFile, Some(new File(tempDirectory())), Some(z3LogFileExtension)).toPath
-//          ).getOrElse(defaultZ3LogFile)
-        case _ =>
-          Paths.get(s"$logfile-$suffix.$z3LogFileExtension")
-      }
-
-    case DefaultValue(logfile) =>
-      Paths.get(tempDirectory(), s"$defaultRawZ3LogFile-$suffix.$z3LogFileExtension")
-  }
-
-  val z3Args = opt[String]("z3Args",
-    descr = (  "Command-line arguments which should be forwarded to Z3. "
-             + "The expected format is \"<opt> <opt> ... <opt>\", including the quotation marks."),
-    default = None,
-    noshort = true,
-    hidden = false
-  )(forwardArgumentsConverter)
-
-  val z3ConfigArgs = opt[Map[String, String]]("z3ConfigArgs",
-    descr = (  "Configuration options which should be forwarded to Z3. "
-             + "The expected format is \"<key>=<val> <key>=<val> ... <key>=<val>\", "
-             + "including the quotation marks. "
-             + "The configuration options given here will override those from Silicon's Z3 preamble."),
-    default = Some(Map()),
-    noshort = true,
-    hidden = false
-  )(smtlibOptionsConverter)
-
-  lazy val z3Timeout: Int =
-    None.orElse(
-            z3ConfigArgs().collectFirst {
-              case (k, v) if k.toLowerCase == "timeout" && v.forall(Character.isDigit) => v.toInt
-            })
-        .orElse{
-            val z3TimeoutArg = """-t:(\d+)""".r
-            z3Args.toOption.flatMap(args => z3TimeoutArg findFirstMatchIn args map(_.group(1).toInt))}
-        .getOrElse(0)
-
-  val maxHeuristicsDepth = opt[Int]("maxHeuristicsDepth",
-    descr = "Maximal number of nested heuristics applications (default: 3)",
-    default = Some(3),
-    noshort = true,
-    hidden = Silicon.hideInternalOptions
-  )
-
-  val handlePureConjunctsIndividually = opt[Boolean]("handlePureConjunctsIndividually",
-    descr = (  "Handle pure conjunction individually."
-             + "Increases precision of error reporting, but may slow down verification."),
-    default = Some(false),
-    noshort = true,
-    hidden = Silicon.hideInternalOptions
-  )
-
-  val assertionMode = opt[AssertionMode]("assertionMode",
-    descr = (  "Determines how assertion checks are encoded in SMTLIB. Options are "
-             + "'pp' (push-pop) and 'cs' (soft constraints) (default: cs)."),
-    default = Some(AssertionMode.PushPop),
-    noshort = true,
-    hidden = Silicon.hideInternalOptions
-  )(assertionModeConverter)
-
-
-  val splitTimeout = opt[Int]("qpSplitTimeout",
-    descr = (  "Timeout (in ms) used by QP's split algorithm when 1) checking if a chunk "
-             + "holds no further permissions, and 2) checking if sufficiently many "
-             + "permissions have already been split off."),
-    default = Some(500),
-    noshort = true,
-    hidden = Silicon.hideInternalOptions
-  )
-
-  val disableValueMapCaching = opt[Boolean]("disableValueMapCaching",
-    descr = "Disable caching of value maps (context: iterated separating conjunctions).",
-    default = Some(false),
-    noshort = true,
-    hidden = Silicon.hideInternalOptions
-  )
-
-  val disableISCTriggers = opt[Boolean]("disableISCTriggers",
-    descr = (  "Don't pick triggers for quantifiers, let the SMT solver do it "
-             + "(context: iterated separating conjunctions)."),
-    default = Some(false),
-    noshort = true,
-    hidden = Silicon.hideInternalOptions
-  )
-
-  val disableChunkOrderHeuristics = opt[Boolean]("disableChunkOrderHeuristics",
-    descr = (  "Disable heuristic ordering of quantified chunks "
-             + "(context: iterated separating conjunctions)."),
-    default = Some(false),
-    noshort = true,
-    hidden = Silicon.hideInternalOptions
-  )
-
-  val enablePredicateTriggersOnInhale = opt[Boolean]("enablePredicateTriggersOnInhale",
-    descr = (  "Emit predicate-based function trigger on each inhale of a "
-             + "predicate instance (context: heap-dependent functions)."),
-    default = Some(false),
-    noshort = true,
-    hidden = Silicon.hideInternalOptions
-  )
-
-  val numberOfParallelVerifiers = opt[Int]("numberOfParallelVerifiers",
-    descr = (  "Number of verifiers run in parallel. This number plus one is the number of provers "
-             + s"run in parallel (default: ${Runtime.getRuntime.availableProcessors()}"),
-    // If the SymbEx Logger is enabled, only use one core.
-    default = Some(if (ideModeAdvanced()) 1 else Runtime.getRuntime.availableProcessors()),
-    noshort = true,
-    hidden = false
-  )
-  conflicts(numberOfParallelVerifiers, ideModeAdvanced :: Nil)
-
-  val printTranslatedProgram = opt[Boolean]("printTranslatedProgram",
-    descr ="Print the final program that is going to be verified.",
-    default = Some(false),
-    noshort = true,
-    hidden = false
-  )
-
-  /* Option validation */
-
-  validateOpt(timeout) {
-    case Some(n) if n < 0 => Left(s"Timeout must be non-negative, but $n was provided")
-    case _ => Right(Unit)
-  }
-
-  verify()
-}
-
-object Config {
-  sealed abstract class ConfigValue[T] {
-    def value: T
-
-    def orElse(f: T => T) = this match {
-      case UserValue(v) => v
-      case DefaultValue(v) => f(v)
-    }
-  }
-
-  case class DefaultValue[T](value: T) extends ConfigValue[T]
-  case class UserValue[T](value: T) extends ConfigValue[T]
-
-  sealed trait Sink
-  object Sink {
-    case object Stdio extends Sink
-    case object File extends Sink
-  }
-
-  sealed trait AssertionMode
-  object AssertionMode {
-    case object PushPop extends AssertionMode
-    case object SoftConstraints extends AssertionMode
-  }
-}
+/*
+ * This Source Code Form is subject to the terms of the Mozilla Public
+ * License, v. 2.0. If a copy of the MPL was not distributed with this
+ * file, You can obtain one at http://mozilla.org/MPL/2.0/.
+ */
+
+package viper.silicon
+
+import java.io.File
+import java.nio.file.{Path, Paths}
+
+import ch.qos.logback.classic.Logger
+import org.rogach.scallop._
+import org.slf4j.LoggerFactory
+import viper.silver.frontend.SilFrontendConfig
+
+import scala.util.Properties._
+
+class Config(args: Seq[String]) extends SilFrontendConfig(args, "Silicon") {
+  import Config._
+
+  /* Argument converter */
+
+  private val statisticsSinkConverter = new ValueConverter[(Sink, String)] {
+    val stdioRegex = """(?i)(stdio)""".r
+    val fileRegex = """(?i)(file)=(.*)""".r
+
+    def parse(s: List[(String, List[String])]) = s match {
+      case (_, stdioRegex(_) :: Nil) :: Nil => Right(Some(Sink.Stdio, ""))
+
+      case (_, fileRegex(_, fileName) :: Nil) :: Nil =>
+        Right(Some(Sink.File, fileName))
+
+      case Nil => Right(None)
+      case _ => Left(s"Unexpected arguments")
+    }
+
+    val tag = scala.reflect.runtime.universe.typeTag[(Sink, String)]
+    val argType = org.rogach.scallop.ArgType.LIST
+  }
+
+  private val forwardArgumentsConverter = new ValueConverter[String] {
+    def parse(s: List[(String, List[String])]) = s match {
+      case (_, str :: Nil) :: Nil if str.head == '"' && str.last == '"' => Right(Some(str.substring(1, str.length - 1)))
+      case Nil => Right(None)
+      case _ => Left(s"Unexpected arguments")
+    }
+
+    val tag = scala.reflect.runtime.universe.typeTag[String]
+    val argType = org.rogach.scallop.ArgType.LIST
+  }
+
+  private val smtlibOptionsConverter = new ValueConverter[Map[String, String]] {
+    def parse(s: List[(String, List[String])]): Either[String, Option[Map[String, String]]] = s match {
+      case (_, str :: Nil) :: Nil if str.head == '"' && str.last == '"' =>
+        val config = toMap(
+          str.substring(1, str.length - 1) /* Drop leading and trailing quotation mark */
+             .split(' ') /* Separate individual key=value pairs */
+             .map(_.trim)
+             .filter(_.nonEmpty)
+             .map(_.split('=')) /* Split key=value pairs */
+             .flatMap {
+                case Array(k, v) =>
+                  Some(k -> v)
+                case other =>
+                  return Left(s"Unexpected arguments")
+           })
+
+        Right(Some(config))
+      case Nil =>
+        Right(None)
+      case _ =>
+        Left(s"Unexpected arguments")
+    }
+
+    val tag = scala.reflect.runtime.universe.typeTag[Map[String, String]]
+    val argType = org.rogach.scallop.ArgType.LIST
+  }
+
+  private val assertionModeConverter = new ValueConverter[AssertionMode] {
+    val pushPopRegex = """(?i)(pp)""".r
+    val softConstraintsRegex = """(?i)(sc)""".r
+
+    def parse(s: List[(String, List[String])]) = s match {
+      case (_, pushPopRegex(_) :: Nil) :: Nil => Right(Some(AssertionMode.PushPop))
+      case (_, softConstraintsRegex(_) :: Nil) :: Nil => Right(Some(AssertionMode.SoftConstraints))
+      case Nil => Right(None)
+      case _ => Left(s"Unexpected arguments")
+    }
+
+    val tag = scala.reflect.runtime.universe.typeTag[AssertionMode]
+    val argType = org.rogach.scallop.ArgType.LIST
+  }
+
+  /* Command-line options */
+
+  val defaultRawStatisticsFile = "statistics.json"
+
+  private val rawShowStatistics = opt[(Sink, String)]("showStatistics",
+    descr = (  "Show some statistics about the verification. Options are "
+             + "'stdio' and 'file=<path\\to\\statistics.json>'"),
+    default = None,
+    noshort = true,
+    hidden = Silicon.hideInternalOptions
+  )(statisticsSinkConverter)
+
+  private lazy val defaultStatisticsFile = Paths.get(tempDirectory(), defaultRawStatisticsFile)
+
+  def showStatistics: ScallopOption[(Sink, String)] = rawShowStatistics map {
+    case (Sink.File, fileName) =>
+      val newFilename =
+        fileName.toLowerCase match {
+          case "$infile" =>
+            inputFile.map(f =>
+              common.io.makeFilenameUnique(f.toFile, Some(new File(tempDirectory())), Some("json")).toPath
+            ).getOrElse(defaultStatisticsFile)
+             .toString
+          case _ => fileName
+        }
+
+      (Sink.File, newFilename)
+    case other => other
+  }
+
+  val disableSubsumption = opt[Boolean]("disableSubsumption",
+    descr = "Don't add assumptions gained by verifying an assert statement",
+    default  = Some(false),
+    noshort = true,
+    hidden = Silicon.hideInternalOptions
+  )
+
+  val includeMethods = opt[String]("includeMethods",
+    descr = "Include methods in verification (default: '*'). Wildcard characters are '?' and '*'. ",
+    default = Some(".*"),
+    noshort = true,
+    hidden = false
+  )(singleArgConverter[String](s => viper.silicon.common.config.wildcardToRegex(s)))
+
+  val excludeMethods = opt[String]("excludeMethods",
+    descr = "Exclude methods from verification (default: ''). Is applied after the include pattern.",
+    default = Some(""),
+    noshort = true,
+    hidden = false
+  )
+
+  val recursivePredicateUnfoldings = opt[Int]("recursivePredicateUnfoldings",
+    descr = (  "Evaluate n unfolding expressions in the body of predicates that (transitively) unfold "
+             + "other instances of themselves (default: 1)"),
+    default = Some(1),
+    noshort = true,
+    hidden = Silicon.hideInternalOptions
+  )
+
+  val disableShortCircuitingEvaluations = opt[Boolean]("disableShortCircuitingEvaluations",
+    descr = (  "Disable short-circuiting evaluation of AND, OR. If disabled, "
+             + "evaluating e.g., i > 0 && f(i), will fail if f's precondition requires i > 0."),
+    default = Some(false),
+    noshort = true,
+    hidden = Silicon.hideInternalOptions
+  )
+
+  val logLevel = opt[String]("logLevel",
+    descr = "One of the log levels ALL, TRACE, DEBUG, INFO, WARN, ERROR, OFF",
+    default = /* Default log level is that of the root logger (specified in Logback config file) */
+        Some(LoggerFactory.getLogger(org.slf4j.Logger.ROOT_LOGGER_NAME).asInstanceOf[Logger]
+                          .getLevel
+                          .toString
+                          .toUpperCase),
+    noshort = true,
+    hidden = Silicon.hideInternalOptions
+  )(singleArgConverter(level => level.toUpperCase))
+
+  val logger = props[String]('L',
+    descr = "Set level of certain internal loggers",
+    keyName = "logger",
+    valueName = "level",
+    hidden = Silicon.hideInternalOptions)
+
+  val timeout = opt[Int]("timeout",
+    descr = ( "Time out after approx. n seconds. The timeout is for the whole verification, "
+            + "not per method or proof obligation (default: 0, i.e., no timeout)."),
+    default = Some(0),
+    noshort = true,
+    hidden = false
+  )
+
+  val checkTimeout = opt[Int]("checkTimeout",
+    descr = "Timeout (in ms) per check, usually used to branch over expressions (default: 250).",
+    default = Some(250),
+    noshort = true,
+    hidden = false
+  )
+
+  val tempDirectory = opt[String]("tempDirectory",
+    descr = "Path to which all temporary data will be written (default: ./tmp)",
+    default = Some("./tmp"),
+    noshort = true,
+    hidden = false
+  )
+
+  private val rawZ3Exe = opt[String]("z3Exe",
+    descr = (  "Z3 executable. The environment variable %s can also "
+             + "be used to specify the path of the executable.").format(Silicon.z3ExeEnvironmentVariable),
+    default = None,
+    noshort = true,
+    hidden = false
+  )
+
+  lazy val z3Exe: String = {
+    val isWindows = System.getProperty("os.name").toLowerCase.startsWith("windows")
+
+    rawZ3Exe.toOption.getOrElse(envOrNone(Silicon.z3ExeEnvironmentVariable)
+                     .getOrElse("z3" + (if (isWindows) ".exe" else "")))
+  }
+
+  val defaultRawZ3LogFile = "logfile"
+  val z3LogFileExtension = "smt2"
+
+  private val rawZ3LogFile = opt[ConfigValue[String]]("z3LogFile",
+    descr = (  "Log file containing the interaction with Z3, "
+             + s"extension $z3LogFileExtension will be appended. "
+             + s"(default: <tempDirectory>/$defaultRawZ3LogFile.$z3LogFileExtension)"),
+    default = Some(DefaultValue(defaultRawZ3LogFile)),
+    noshort = true,
+    hidden = false
+  )(singleArgConverter[ConfigValue[String]](s => UserValue(s)))
+
+  var inputFile: Option[Path] = None
+
+  def z3LogFile(suffix: String = ""): Path = rawZ3LogFile() match {
+    case UserValue(logfile) =>
+      logfile.toLowerCase match {
+        case "$infile" =>
+          sys.error("Implementation missing")
+//          /* TODO: Reconsider: include suffix; prover started before infile is known */
+//          inputFile.map(f =>
+//            common.io.makeFilenameUnique(f.toFile, Some(new File(tempDirectory())), Some(z3LogFileExtension)).toPath
+//          ).getOrElse(defaultZ3LogFile)
+        case _ =>
+          Paths.get(s"$logfile-$suffix.$z3LogFileExtension")
+      }
+
+    case DefaultValue(logfile) =>
+      Paths.get(tempDirectory(), s"$defaultRawZ3LogFile-$suffix.$z3LogFileExtension")
+  }
+
+  val z3Args = opt[String]("z3Args",
+    descr = (  "Command-line arguments which should be forwarded to Z3. "
+             + "The expected format is \"<opt> <opt> ... <opt>\", including the quotation marks."),
+    default = None,
+    noshort = true,
+    hidden = false
+  )(forwardArgumentsConverter)
+
+  val z3ConfigArgs = opt[Map[String, String]]("z3ConfigArgs",
+    descr = (  "Configuration options which should be forwarded to Z3. "
+             + "The expected format is \"<key>=<val> <key>=<val> ... <key>=<val>\", "
+             + "including the quotation marks. "
+             + "The configuration options given here will override those from Silicon's Z3 preamble."),
+    default = Some(Map()),
+    noshort = true,
+    hidden = false
+  )(smtlibOptionsConverter)
+
+  lazy val z3Timeout: Int =
+    None.orElse(
+            z3ConfigArgs().collectFirst {
+              case (k, v) if k.toLowerCase == "timeout" && v.forall(Character.isDigit) => v.toInt
+            })
+        .orElse{
+            val z3TimeoutArg = """-t:(\d+)""".r
+            z3Args.toOption.flatMap(args => z3TimeoutArg findFirstMatchIn args map(_.group(1).toInt))}
+        .getOrElse(0)
+
+  val maxHeuristicsDepth = opt[Int]("maxHeuristicsDepth",
+    descr = "Maximal number of nested heuristics applications (default: 3)",
+    default = Some(3),
+    noshort = true,
+    hidden = Silicon.hideInternalOptions
+  )
+
+  val handlePureConjunctsIndividually = opt[Boolean]("handlePureConjunctsIndividually",
+    descr = (  "Handle pure conjunction individually."
+             + "Increases precision of error reporting, but may slow down verification."),
+    default = Some(false),
+    noshort = true,
+    hidden = Silicon.hideInternalOptions
+  )
+
+  val assertionMode = opt[AssertionMode]("assertionMode",
+    descr = (  "Determines how assertion checks are encoded in SMTLIB. Options are "
+             + "'pp' (push-pop) and 'cs' (soft constraints) (default: cs)."),
+    default = Some(AssertionMode.PushPop),
+    noshort = true,
+    hidden = Silicon.hideInternalOptions
+  )(assertionModeConverter)
+
+
+  val splitTimeout = opt[Int]("qpSplitTimeout",
+    descr = (  "Timeout (in ms) used by QP's split algorithm when 1) checking if a chunk "
+             + "holds no further permissions, and 2) checking if sufficiently many "
+             + "permissions have already been split off."),
+    default = Some(500),
+    noshort = true,
+    hidden = Silicon.hideInternalOptions
+  )
+
+  val disableValueMapCaching = opt[Boolean]("disableValueMapCaching",
+    descr = "Disable caching of value maps (context: iterated separating conjunctions).",
+    default = Some(false),
+    noshort = true,
+    hidden = Silicon.hideInternalOptions
+  )
+
+  val disableISCTriggers = opt[Boolean]("disableISCTriggers",
+    descr = (  "Don't pick triggers for quantifiers, let the SMT solver do it "
+             + "(context: iterated separating conjunctions)."),
+    default = Some(false),
+    noshort = true,
+    hidden = Silicon.hideInternalOptions
+  )
+
+  val disableChunkOrderHeuristics = opt[Boolean]("disableChunkOrderHeuristics",
+    descr = (  "Disable heuristic ordering of quantified chunks "
+             + "(context: iterated separating conjunctions)."),
+    default = Some(false),
+    noshort = true,
+    hidden = Silicon.hideInternalOptions
+  )
+
+  val enablePredicateTriggersOnInhale = opt[Boolean]("enablePredicateTriggersOnInhale",
+    descr = (  "Emit predicate-based function trigger on each inhale of a "
+             + "predicate instance (context: heap-dependent functions)."),
+    default = Some(false),
+    noshort = true,
+    hidden = Silicon.hideInternalOptions
+  )
+
+  val numberOfParallelVerifiers = opt[Int]("numberOfParallelVerifiers",
+    descr = (  "Number of verifiers run in parallel. This number plus one is the number of provers "
+             + s"run in parallel (default: ${Runtime.getRuntime.availableProcessors()}"),
+    // If the SymbEx Logger is enabled, only use one core.
+    default = Some(if (ideModeAdvanced()) 1 else Runtime.getRuntime.availableProcessors()),
+    noshort = true,
+    hidden = false
+  )
+  conflicts(numberOfParallelVerifiers, ideModeAdvanced :: Nil)
+
+  val printTranslatedProgram = opt[Boolean]("printTranslatedProgram",
+    descr ="Print the final program that is going to be verified.",
+    default = Some(false),
+    noshort = true,
+    hidden = false
+  )
+
+  /* Option validation */
+
+  validateOpt(timeout) {
+    case Some(n) if n < 0 => Left(s"Timeout must be non-negative, but $n was provided")
+    case _ => Right(Unit)
+  }
+
+  verify()
+}
+
+object Config {
+  sealed abstract class ConfigValue[T] {
+    def value: T
+
+    def orElse(f: T => T) = this match {
+      case UserValue(v) => v
+      case DefaultValue(v) => f(v)
+    }
+  }
+
+  case class DefaultValue[T](value: T) extends ConfigValue[T]
+  case class UserValue[T](value: T) extends ConfigValue[T]
+
+  sealed trait Sink
+  object Sink {
+    case object Stdio extends Sink
+    case object File extends Sink
+  }
+
+  sealed trait AssertionMode
+  object AssertionMode {
+    case object PushPop extends AssertionMode
+    case object SoftConstraints extends AssertionMode
+  }
+}