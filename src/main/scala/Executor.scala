--- conflicted
+++ resolved
@@ -18,11 +18,7 @@
 import interfaces.state.{Store, Heap, PathConditions, State, StateFactory, StateFormatter, HeapCompressor, Chunk}
 import interfaces.state.factoryUtils.Ø
 import state.terms._
-<<<<<<< HEAD
 import state.{MagicWandChunk, FieldChunkIdentifier, DirectFieldChunk, SymbolConvert, DirectChunk, DefaultContext}
-=======
-import state.{FieldChunkIdentifier, DirectFieldChunk, SymbolConvert, DirectChunk, DefaultContext}
->>>>>>> deeb3e40
 import state.terms.perms.IsNonNegative
 import silicon.supporters.{PredicateSupporter, MagicWandSupporter}
 
@@ -30,7 +26,6 @@
                       H <: Heap[H],
                       PC <: PathConditions[PC],
                       S <: State[ST, H, S]]
-<<<<<<< HEAD
     extends Executor[ST, H, S, DefaultContext[H]]
     { this: Logging with Evaluator[ST, H, S, DefaultContext[H]]
                     with Consumer[Chunk, ST, H, S, DefaultContext[H]]
@@ -39,18 +34,9 @@
                     with Brancher[ST, H, S, DefaultContext[H]]
                     with MagicWandSupporter[ST, H, PC, S]
                     with LetHandler[ST, H, S, DefaultContext[H]] =>
-=======
-    extends Executor[ST, H, S, DefaultContext]
-    { this: Logging with Evaluator[ST, H, S, DefaultContext]
-                    with Consumer[DirectChunk, ST, H, S, DefaultContext]
-                    with Producer[ST, H, S, DefaultContext]
-                    with PredicateSupporter[ST, H, PC, S]
-                    with Brancher[ST, H, S, DefaultContext] =>
->>>>>>> deeb3e40
 
   private type C = DefaultContext[H]
 
-<<<<<<< HEAD
   protected implicit val manifestH: Manifest[H]
 
   protected val decider: Decider[ST, H, PC, S, C]
@@ -59,14 +45,6 @@
   protected val stateFactory: StateFactory[ST, H, S]
   import stateFactory._
 
-=======
-  protected val decider: Decider[ST, H, PC, S, C]
-  import decider.{fresh, assume, inScope}
-
-  protected val stateFactory: StateFactory[ST, H, S]
-  import stateFactory._
-
->>>>>>> deeb3e40
   protected val symbolConverter: SymbolConvert
   import symbolConverter.toSort
 
@@ -191,15 +169,9 @@
     }
   }
 
-<<<<<<< HEAD
-  def execs(σ: S, stmts: Seq[ast.Statement], c: C)
+  def execs(σ: S, stmts: Seq[ast.Stmt], c: C)
            (Q: (S, C) => VerificationResult)
            : VerificationResult =
-=======
-  def execs(σ: S, stmts: Seq[ast.Stmt], c: C)
-                  (Q: (S, C) => VerificationResult)
-                  : VerificationResult =
->>>>>>> deeb3e40
 
     if(stmts.nonEmpty)
       exec(σ, stmts.head, c)((σ1, c1) =>
@@ -207,15 +179,9 @@
     else
       Q(σ, c)
 
-<<<<<<< HEAD
-  def exec(σ: S, stmt: ast.Statement, c: C)
+  def exec(σ: S, stmt: ast.Stmt, c: C)
           (Q: (S, C) => VerificationResult)
           : VerificationResult = {
-=======
-  def exec(σ: S, stmt: ast.Stmt, c: C)
-                  (Q: (S, C) => VerificationResult)
-                  : VerificationResult = {
->>>>>>> deeb3e40
 
     /* For debugging-purposes only */
     stmt match {
@@ -231,8 +197,7 @@
       case silver.ast.Seqn(stmts) =>
         execs(σ, stmts, c)(Q)
 
-<<<<<<< HEAD
-      case ass @ ast.Assignment(v, rhs) =>
+      case ass @ ast.LocalVarAssign(v, rhs) =>
         v.typ match {
           case ast.types.Wand =>
             assert(rhs.isInstanceOf[ast.MagicWand], s"Expected magic wand but found $rhs (${rhs.getClass.getName}})")
@@ -244,11 +209,6 @@
             eval(σ, rhs, AssignmentFailed(ass), c)((tRhs, c1) =>
               Q(σ \+ (v, tRhs), c1))
         }
-=======
-      case ass @ ast.LocalVarAssign(v, rhs) =>
-        eval(σ, rhs, AssignmentFailed(ass), c)((tRhs, c1) =>
-          Q(σ \+ (v, tRhs), c1))
->>>>>>> deeb3e40
 
       case ass @ ast.FieldAssign(fa @ ast.FieldAccess(eRcvr, field), rhs) =>
         val pve = AssignmentFailed(ass)
