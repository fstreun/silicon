--- conflicted
+++ resolved
@@ -300,44 +300,7 @@
             eval(σ, ePerm, pve, c1)((tPerm, c2) =>
               decider.assert(σ, IsNonNegative(tPerm)){
                 case true =>
-<<<<<<< HEAD
                   predicateSupporter.fold(σ, predicate, tArgs, tPerm, pve, c2)(Q)
-=======
-                  val insγ = Γ(predicate.formalArgs map (_.localVar) zip tArgs)
-                  consume(σ \ insγ, tPerm, predicate.body, pve, c2)((σ1, snap, dcs, c3) => {
-                    val ncs = dcs.map {
-                      case fc: DirectFieldChunk => new NestedFieldChunk(fc)
-                      case pc: DirectPredicateChunk => new NestedPredicateChunk(pc)
-                    }
-                    /* Producing Access is unfortunately not an option here
-                     * since the following would fail due to productions
-                     * starting in an empty heap:
-                     *
-                     *   predicate V { acc(x) }
-                     *
-                     *   function f(a: int): int
-                     *	   requires rd(x)
-                     * 	 { x + a }
-                     *
-                     *   method test(a: int)
-                     *     requires ... ensures ...
-                     *   { fold acc(V, f(a)) }
-                     *
-                     * Fold would fail since acc(V, f(a)) is produced in an
-                     * empty and thus f(a) fails due to missing permissions to
-                     * read x.
-                     *
-                     */
-                    val id = PredicateChunkIdentifier(predicate.name, tArgs)
-                    val (h, t, tPerm1) = decider.getChunk[DirectPredicateChunk](σ, σ1.h, id, c3) match {
-                      case Some(pc) => (σ1.h - pc,
-                                        pc.snap.convert(sorts.Snap) === snap.convert(sorts.Snap),
-                                        PermPlus(pc.perm, tPerm))
-                      case None => (σ1.h, True(), tPerm)}
-                    assume(t)
-                    val h1 = h + DirectPredicateChunk(predicate.name, tArgs, snap, tPerm1, ncs) + H(ncs)
-                    Q(σ \ h1, c3)})
->>>>>>> 3f79eac0
                 case false =>
                   Failure[ST, H, S](pve dueTo NegativePermission(ePerm))}))
 
