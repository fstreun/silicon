--- conflicted
+++ resolved
@@ -207,7 +207,6 @@
 
   def exec(σ: S, stmt: ast.Stmt, c: C)
           (Q: (S, C) => VerificationResult)
-<<<<<<< HEAD
   : VerificationResult = {
     val SEP_identifier = SymbExLogger.currentLog().insert(new ExecuteRecord(stmt, σ, c))
     exec2(σ, stmt, c)((σ1, c1) => {
@@ -216,11 +215,8 @@
   }
 
   def exec2(σ: S, stmt: ast.Stmt, c: C)
-                  (Q: (S, C) => VerificationResult)
-                  : VerificationResult = {
-=======
+          (Q: (S, C) => VerificationResult)
           : VerificationResult = {
->>>>>>> dabd6014
 
     /* For debugging-purposes only */
     stmt match {
